--- conflicted
+++ resolved
@@ -11,11 +11,6 @@
     encoding: 'utf8',
 });
 
-<<<<<<< HEAD
-module.exports = withSentryConfig(
-    withWorkbox(
-        withBundleAnalyzer({
-=======
 // eslint-disable-next-line camelcase
 const COOP_COEP_Headers = [
     {
@@ -31,10 +26,6 @@
 module.exports = withSentryConfig(
     withWorkbox(
         withBundleAnalyzer({
-            future: {
-                webpack5: true,
-            },
->>>>>>> b153684f
             env: {
                 SENTRY_RELEASE: gitSha,
             },
@@ -47,8 +38,6 @@
                     'static/webpack/[fullhash].[runtime].hot-update.json';
                 return config;
             },
-<<<<<<< HEAD
-=======
 
             headers() {
                 return [
@@ -59,7 +48,6 @@
                     },
                 ];
             },
->>>>>>> b153684f
         })
     ),
     { release: gitSha }
