--- conflicted
+++ resolved
@@ -1,6 +1,5 @@
 import 'dart:async';
 import 'dart:io';
-import 'dart:ui' as ui;
 
 import 'package:clipboard/clipboard.dart';
 import 'package:ente_auth/core/configuration.dart';
@@ -297,7 +296,6 @@
   }
 
   Widget _getCardContents(AppLocalizations l10n) {
-<<<<<<< HEAD
     return Stack(
       children: [
         if (widget.code.isPinned)
@@ -310,16 +308,6 @@
                     : const Color(0xFFF9ECFF),
               ),
               size: const Size(39, 39),
-=======
-    return SizedBox(
-      child: Column(
-        crossAxisAlignment: CrossAxisAlignment.start,
-        mainAxisAlignment: MainAxisAlignment.center,
-        children: [
-          if (widget.code.type.isTOTPCompatible)
-            CodeTimerProgress(
-              period: widget.code.period,
->>>>>>> 2308a731
             ),
           ),
         Column(
