--- conflicted
+++ resolved
@@ -92,14 +92,7 @@
                 getPublicCollectionUID(this.publicUploadProps.token)
             );
         } else {
-<<<<<<< HEAD
-            this.existingFiles = await getLocalFiles();
-            this.userOwnedNonTrashedExistingFiles = getUserOwnedFiles(
-                this.existingFiles
-            );
-=======
             this.existingFiles = getUserOwnedFiles(await getLocalFiles());
->>>>>>> 200b7213
         }
         this.collections = new Map(
             collections.map((collection) => [collection.id, collection])
