import { TimeStampListItem } from 'components/PhotoList';
import { Collection } from 'types/collection';
import { EnteFile } from 'types/file';
import { NotificationAttributes } from 'types/Notification';
import { Search, SearchResultSummary } from 'types/search';

export type SelectedState = {
    [k: number]: boolean;
    count: number;
    collectionID: number;
};
export type SetFiles = React.Dispatch<React.SetStateAction<EnteFile[]>>;
export type SetCollections = React.Dispatch<React.SetStateAction<Collection[]>>;
export type SetLoading = React.Dispatch<React.SetStateAction<Boolean>>;
export type SetSearchResultSummary = React.Dispatch<
    React.SetStateAction<SearchResultSummary>
>;
export type SetSearch = React.Dispatch<React.SetStateAction<Search>>;

export type GalleryContextType = {
    thumbs: Map<number, string>;
    files: Map<number, string>;
    showPlanSelectorModal: () => void;
    setActiveCollection: (collection: number) => void;
    syncWithRemote: (force?: boolean, silent?: boolean) => Promise<void>;
    setNotificationAttributes: (attributes: NotificationAttributes) => void;
    setBlockingLoad: (value: boolean) => void;
<<<<<<< HEAD
    setDropZoneActive: (value: boolean) => void;
=======
    photoListHeader: TimeStampListItem;
>>>>>>> 72a431e2
};<|MERGE_RESOLUTION|>--- conflicted
+++ resolved
@@ -25,9 +25,6 @@
     syncWithRemote: (force?: boolean, silent?: boolean) => Promise<void>;
     setNotificationAttributes: (attributes: NotificationAttributes) => void;
     setBlockingLoad: (value: boolean) => void;
-<<<<<<< HEAD
     setDropZoneActive: (value: boolean) => void;
-=======
     photoListHeader: TimeStampListItem;
->>>>>>> 72a431e2
 };