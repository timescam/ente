--- conflicted
+++ resolved
@@ -774,7 +774,6 @@
     FAMILY: 'Family',
     FREE: 'free',
     OF: 'of',
-<<<<<<< HEAD
     WATCHED_FOLDERS: 'Watched Folders',
     NO_FOLDERS_ADDED: 'No folders added yet!',
     FOLDERS_AUTOMATICALLY_MONITORED:
@@ -787,11 +786,9 @@
     STOP_WATCHING_DIALOG_MESSAGE:
         'Your existing files will not be deleted, but ente will stop automatically updating the linked ente album on changes in this folder.',
     YES_STOP: 'Yes, stop',
-=======
     MONTH_SHORT: 'mo',
     YEAR_SHORT: 'yr',
     FAMILY_PLAN: 'Family plan',
->>>>>>> bfb74470
 };
 
 export default englishConstants;