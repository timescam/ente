import constants from 'utils/strings/constants';
import billingService from 'services/billingService';
import { Plan, Subscription } from 'types/billing';
import { NextRouter } from 'next/router';
import { SetLoading } from 'types/gallery';
import { getData, LS_KEYS } from '../storage/localStorage';
import { CustomError } from '../error';
import { logError } from '../sentry';
import { SetDialogBoxAttributes } from 'types/dialogBox';
import { getFamilyPortalRedirectURL } from 'services/userService';
import { openLink } from 'utils/common';
<<<<<<< HEAD
import { UserDetails } from 'types/user';
import { isPartOfFamily, getTotalFamilyUsage } from 'utils/user/family';
=======
import { isPartOfFamily, getTotalFamilyUsage } from 'utils/user/family';
import { UserDetails } from 'types/user';
>>>>>>> e48465c2

const PAYMENT_PROVIDER_STRIPE = 'stripe';
const PAYMENT_PROVIDER_APPSTORE = 'appstore';
const PAYMENT_PROVIDER_PLAYSTORE = 'playstore';
const FREE_PLAN = 'free';

enum FAILURE_REASON {
    AUTHENTICATION_FAILED = 'authentication_failed',
    REQUIRE_PAYMENT_METHOD = 'requires_payment_method',
    STRIPE_ERROR = 'stripe_error',
    CANCELED = 'canceled',
    SERVER_ERROR = 'server_error',
}

enum RESPONSE_STATUS {
    success = 'success',
    fail = 'fail',
}

const StorageUnits = ['B', 'KB', 'MB', 'GB', 'TB'];

const ONE_GB = 1024 * 1024 * 1024;

export function convertBytesToGBs(bytes: number, precision = 0): string {
    return (bytes / (1024 * 1024 * 1024)).toFixed(precision);
}

export function makeHumanReadableStorage(
    bytes: number,
    { roundUp } = { roundUp: false }
): string {
    if (bytes <= 0) {
        return '0 MB';
    }
    const i = Math.floor(Math.log(bytes) / Math.log(1024));

    let quantity = bytes / Math.pow(1024, i);
    let unit = StorageUnits[i];

    if (quantity > 100 && unit !== 'GB') {
        quantity /= 1024;
        unit = StorageUnits[i + 1];
    }

    quantity = Number(quantity.toFixed(1));

    if (bytes >= 10 * ONE_GB) {
        if (roundUp) {
            quantity = Math.ceil(quantity);
        } else {
            quantity = Math.round(quantity);
        }
    }

    return `${quantity} ${unit}`;
}

export function hasPaidSubscription(subscription: Subscription) {
    return (
        subscription &&
        isSubscriptionActive(subscription) &&
        subscription.productID !== FREE_PLAN
    );
}

export function isSubscribed(subscription: Subscription) {
    return (
        hasPaidSubscription(subscription) &&
        !isSubscriptionCancelled(subscription)
    );
}
export function isSubscriptionActive(subscription: Subscription): boolean {
    return subscription && subscription.expiryTime > Date.now() * 1000;
}

export function isOnFreePlan(subscription: Subscription) {
    return (
        subscription &&
        isSubscriptionActive(subscription) &&
        subscription.productID === FREE_PLAN
    );
}

export function isSubscriptionCancelled(subscription: Subscription) {
    return subscription && subscription.attributes.isCancelled;
}

export function getLocalUserSubscription(): Subscription {
    return getData(LS_KEYS.SUBSCRIPTION);
}

export function isUserSubscribedPlan(plan: Plan, subscription: Subscription) {
    return (
        isSubscriptionActive(subscription) &&
        (plan.stripeID === subscription.productID ||
            plan.iosID === subscription.productID ||
            plan.androidID === subscription.productID)
    );
}
export function hasStripeSubscription(subscription: Subscription) {
    return (
        subscription.paymentProvider.length > 0 &&
        subscription.paymentProvider === PAYMENT_PROVIDER_STRIPE
    );
}

export function hasMobileSubscription(subscription: Subscription) {
    return (
        hasPaidSubscription(subscription) &&
        subscription.paymentProvider.length > 0 &&
        (subscription.paymentProvider === PAYMENT_PROVIDER_APPSTORE ||
            subscription.paymentProvider === PAYMENT_PROVIDER_PLAYSTORE)
    );
}

export function hasExceededStorageQuota(userDetails: UserDetails) {
    if (isPartOfFamily(userDetails.familyData)) {
        const usage = getTotalFamilyUsage(userDetails.familyData);
        return usage > userDetails.familyData.storage;
    } else {
        return userDetails.usage > userDetails.subscription.storage;
    }
}

export function isPopularPlan(plan: Plan) {
    return plan.storage === 100 * ONE_GB;
}

export async function updateSubscription(
    plan: Plan,
    setDialogMessage: SetDialogBoxAttributes,
    setLoading: SetLoading,
    closePlanSelectorModal: () => null
) {
    try {
        setLoading(true);
        await billingService.updateSubscription(plan.stripeID);
    } catch (err) {
        setDialogMessage({
            title: constants.ERROR,
            content: constants.SUBSCRIPTION_UPDATE_FAILED,
            close: { variant: 'danger' },
        });
    } finally {
        setLoading(false);
        closePlanSelectorModal();
    }
}

export async function cancelSubscription(
    setDialogMessage: SetDialogBoxAttributes,
    closePlanSelectorModal: () => null,
    setLoading: SetLoading
) {
    try {
        setLoading(true);
        await billingService.cancelSubscription();
        setDialogMessage({
            title: constants.SUCCESS,
            content: constants.SUBSCRIPTION_CANCEL_SUCCESS,
            close: { variant: 'accent' },
        });
    } catch (e) {
        setDialogMessage({
            title: constants.ERROR,
            content: constants.SUBSCRIPTION_CANCEL_FAILED,
            close: { variant: 'danger' },
        });
    } finally {
        closePlanSelectorModal();
        setLoading(false);
    }
}

export async function activateSubscription(
    setDialogMessage: SetDialogBoxAttributes,
    closePlanSelectorModal: () => null,
    setLoading: SetLoading
) {
    try {
        setLoading(true);
        await billingService.activateSubscription();
        setDialogMessage({
            title: constants.SUCCESS,
            content: constants.SUBSCRIPTION_ACTIVATE_SUCCESS,
            close: { variant: 'accent' },
        });
    } catch (e) {
        setDialogMessage({
            title: constants.ERROR,
            content: constants.SUBSCRIPTION_ACTIVATE_FAILED,
            close: { variant: 'danger' },
        });
    } finally {
        closePlanSelectorModal();
        setLoading(false);
    }
}

export async function updatePaymentMethod(
    setDialogMessage: SetDialogBoxAttributes,
    setLoading: SetLoading
) {
    try {
        setLoading(true);
        await billingService.redirectToCustomerPortal();
    } catch (error) {
        setLoading(false);
        setDialogMessage({
            title: constants.ERROR,
            content: constants.UNKNOWN_ERROR,
            close: { variant: 'danger' },
        });
    }
}

export async function manageFamilyMethod(
    setDialogMessage: SetDialogBoxAttributes,
    setLoading: SetLoading
) {
    try {
        setLoading(true);
        const url = await getFamilyPortalRedirectURL();
        openLink(url, true);
    } catch (error) {
        logError(error, 'failed to redirect to family portal');
        setDialogMessage({
            title: constants.ERROR,
            content: constants.UNKNOWN_ERROR,
            close: { variant: 'danger' },
        });
    } finally {
        setLoading(false);
    }
}

export async function checkSubscriptionPurchase(
    setDialogMessage: SetDialogBoxAttributes,
    router: NextRouter,
    setLoading: SetLoading
) {
    const { session_id: sessionId, status, reason } = router.query ?? {};
    try {
        if (status === RESPONSE_STATUS.fail) {
            handleFailureReason(reason as string, setDialogMessage, setLoading);
        } else if (status === RESPONSE_STATUS.success) {
            try {
                const subscription = await billingService.verifySubscription(
                    sessionId as string
                );
                setDialogMessage({
                    title: constants.SUBSCRIPTION_PURCHASE_SUCCESS_TITLE,
                    close: { variant: 'accent' },
                    content: constants.SUBSCRIPTION_PURCHASE_SUCCESS(
                        subscription?.expiryTime
                    ),
                });
            } catch (e) {
                setDialogMessage({
                    title: constants.ERROR,
                    content: CustomError.SUBSCRIPTION_VERIFICATION_ERROR,
                    close: {},
                });
            }
        }
    } catch (e) {
        // ignore
    }
}

function handleFailureReason(
    reason: string,
    setDialogMessage: SetDialogBoxAttributes,
    setLoading: SetLoading
): void {
    logError(Error(reason), 'subscription purchase failed');
    switch (reason) {
        case FAILURE_REASON.CANCELED:
            setDialogMessage({
                title: constants.MESSAGE,
                content: constants.SUBSCRIPTION_PURCHASE_CANCELLED,
                close: { variant: 'danger' },
            });
            break;
        case FAILURE_REASON.REQUIRE_PAYMENT_METHOD:
            setDialogMessage({
                title: constants.UPDATE_PAYMENT_METHOD,
                content: constants.UPDATE_PAYMENT_METHOD_MESSAGE,

                proceed: {
                    text: constants.UPDATE_PAYMENT_METHOD,
                    variant: 'accent',
                    action: updatePaymentMethod.bind(
                        null,

                        setDialogMessage,
                        setLoading
                    ),
                },
                close: { text: constants.CANCEL },
            });
            break;

        case FAILURE_REASON.AUTHENTICATION_FAILED:
            setDialogMessage({
                title: constants.UPDATE_PAYMENT_METHOD,
                content: constants.STRIPE_AUTHENTICATION_FAILED,

                proceed: {
                    text: constants.UPDATE_PAYMENT_METHOD,
                    variant: 'accent',
                    action: updatePaymentMethod.bind(
                        null,

                        setDialogMessage,
                        setLoading
                    ),
                },
                close: { text: constants.CANCEL },
            });
            break;

        default:
            setDialogMessage({
                title: constants.ERROR,
                content: constants.SUBSCRIPTION_PURCHASE_FAILED,
                close: { variant: 'danger' },
            });
    }
}

export function planForSubscription(subscription: Subscription): Plan {
    return {
        id: subscription.productID,
        storage: subscription.storage,
        price: subscription.price,
        period: subscription.period,
        stripeID: subscription.productID,
        iosID: subscription.productID,
        androidID: subscription.productID,
    };
}<|MERGE_RESOLUTION|>--- conflicted
+++ resolved
@@ -9,13 +9,8 @@
 import { SetDialogBoxAttributes } from 'types/dialogBox';
 import { getFamilyPortalRedirectURL } from 'services/userService';
 import { openLink } from 'utils/common';
-<<<<<<< HEAD
-import { UserDetails } from 'types/user';
-import { isPartOfFamily, getTotalFamilyUsage } from 'utils/user/family';
-=======
 import { isPartOfFamily, getTotalFamilyUsage } from 'utils/user/family';
 import { UserDetails } from 'types/user';
->>>>>>> e48465c2
 
 const PAYMENT_PROVIDER_STRIPE = 'stripe';
 const PAYMENT_PROVIDER_APPSTORE = 'appstore';
