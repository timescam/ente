--- conflicted
+++ resolved
@@ -3,12 +3,9 @@
     SESSION = 'session',
     KEY_ATTRIBUTES = 'keyAttributes',
     SUBSCRIPTION = 'subscription',
-<<<<<<< HEAD
     PLANS = 'plans',
-=======
     IS_FIRST_LOGIN = 'isFirstLogin',
     JUST_SIGNED_UP = 'justSignedUp',
->>>>>>> 4f5f0fe3
 }
 
 export const setData = (key: LS_KEYS, value: object) => {
