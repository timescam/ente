--- conflicted
+++ resolved
@@ -1,8 +1,5 @@
 import { FileWithCollection, Metadata } from 'types/upload';
 import { EnteFile } from 'types/file';
-import { FILE_TYPE } from 'constants/file';
-import { getFileTypeFromFileObject } from 'services/upload/readFileService';
-import { splitFilenameAndExtension } from 'utils/file';
 
 const TYPE_JSON = 'json';
 
@@ -33,20 +30,16 @@
     }
 }
 
-export function segregateFiles(
+export function segregateMetadataAndMediaFiles(
     filesWithCollectionToUpload: FileWithCollection[]
 ) {
-<<<<<<< HEAD
     filesWithCollectionToUpload = filesWithCollectionToUpload.sort(
         (fileWithCollection1, fileWithCollection2) =>
             fileWithCollection1.file.name.localeCompare(
                 fileWithCollection2.file.name
             )
     );
-    const metadataFiles: FileWithCollection[] = [];
-=======
     const metadataJSONFiles: FileWithCollection[] = [];
->>>>>>> 858315c8
     const mediaFiles: FileWithCollection[] = [];
     filesWithCollectionToUpload.forEach((fileWithCollection) => {
         const file = fileWithCollection.file;
@@ -60,70 +53,5 @@
             mediaFiles.push(fileWithCollection);
         }
     });
-<<<<<<< HEAD
-    const normalFiles: FileWithCollection[] = [];
-    const livePhotoFiles: FileWithCollection[] = [];
-    for (let i = 0; i < mediaFiles.length - 1; i++) {
-        const mediaFile1 = mediaFiles[i];
-        const mediaFile2 = mediaFiles[i + 1];
-        if (mediaFile1.collectionID === mediaFile2.collectionID) {
-            const collectionID = mediaFiles[i].collectionID;
-            const file1 = mediaFile1.file;
-            const file2 = mediaFile2.file;
-            const file1Type = getFileTypeFromFileObject(file1);
-            const file2Type = getFileTypeFromFileObject(file2);
-            if (
-                file1Type !== FILE_TYPE.OTHERS &&
-                file2Type !== FILE_TYPE.OTHERS
-            ) {
-                let imageFile;
-                let videoFile;
-                if (
-                    file1Type !== file2Type &&
-                    splitFilenameAndExtension(file1.name)[0] ===
-                        splitFilenameAndExtension(file2.name)[0]
-                ) {
-                    if (
-                        file1Type === FILE_TYPE.IMAGE &&
-                        file2Type === FILE_TYPE.VIDEO
-                    ) {
-                        imageFile = file1;
-                        videoFile = file2;
-                    } else {
-                        imageFile = file2;
-                        videoFile = file1;
-                    }
-                    livePhotoFiles.push({
-                        collectionID: collectionID,
-                        isLivePhoto: true,
-                        livePhotoAssets: { image: imageFile, video: videoFile },
-                    });
-                }
-            }
-        } else {
-            normalFiles.push(mediaFile1);
-            normalFiles.push(mediaFile2);
-        }
-    }
-    return { mediaFiles: { normalFiles, livePhotoFiles }, metadataFiles };
-}
-
-export function addKeysToFilesToBeUploaded(files: FileWithCollection[]) {
-    console.log(files);
-    return files.map((file) => ({
-        ...file,
-        key: getFileToBeUploadedKey(file),
-    }));
-}
-
-function getFileToBeUploadedKey(fileWithCollection: FileWithCollection) {
-    const fileName = splitFilenameAndExtension(
-        fileWithCollection.isLivePhoto
-            ? fileWithCollection.livePhotoAssets[0].name + '-livePhoto'
-            : fileWithCollection.file.name
-    )[0];
-    return fileName;
-=======
     return { mediaFiles, metadataJSONFiles };
->>>>>>> 858315c8
 }