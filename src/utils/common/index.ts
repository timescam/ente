import constants from 'utils/strings/constants';

export const DESKTOP_APP_DOWNLOAD_URL =
    'https://github.com/ente-io/bhari-frame/releases/latest';


export function checkConnectivity() {
    if (navigator.onLine) {
        return true;
    }
    throw new Error(constants.NO_INTERNET_CONNECTION);
}

export function runningInBrowser() {
    return typeof window !== 'undefined';
}

export async function sleep(time: number) {
    await new Promise((resolve) => {
        setTimeout(() => resolve(null), time);
    });
}

export function downloadApp() {
    const win = window.open(DESKTOP_APP_DOWNLOAD_URL, '_blank');
    win.focus();
}

export function reverseString(title: string) {
    return title
        ?.split(' ')
        .reduce((reversedString, currWord) => `${currWord} ${reversedString}`);
}
<<<<<<< HEAD
=======

export async function retryAsyncFunction(
    func: () => Promise<any>,
    retryCount: number = 3
) {
    try {
        const resp = await func();
        return resp;
    } catch (e) {
        if (retryCount > 0) {
            await sleep(retrySleepTime[3 - retryCount]);
            await retryAsyncFunction(func, retryCount - 1);
        } else {
            throw e;
        }
    }
}
>>>>>>> ed049bac
<|MERGE_RESOLUTION|>--- conflicted
+++ resolved
@@ -2,7 +2,6 @@
 
 export const DESKTOP_APP_DOWNLOAD_URL =
     'https://github.com/ente-io/bhari-frame/releases/latest';
-
 
 export function checkConnectivity() {
     if (navigator.onLine) {
@@ -30,24 +29,4 @@
     return title
         ?.split(' ')
         .reduce((reversedString, currWord) => `${currWord} ${reversedString}`);
-}
-<<<<<<< HEAD
-=======
-
-export async function retryAsyncFunction(
-    func: () => Promise<any>,
-    retryCount: number = 3
-) {
-    try {
-        const resp = await func();
-        return resp;
-    } catch (e) {
-        if (retryCount > 0) {
-            await sleep(retrySleepTime[3 - retryCount]);
-            await retryAsyncFunction(func, retryCount - 1);
-        } else {
-            throw e;
-        }
-    }
-}
->>>>>>> ed049bac
+}