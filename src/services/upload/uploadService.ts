--- conflicted
+++ resolved
@@ -100,54 +100,27 @@
             : await readFile(fileTypeInfo, file);
     }
 
-<<<<<<< HEAD
     async extractAssetMetadata(
+        worker,
         { isLivePhoto, file, livePhotoAssets }: UploadAsset,
         collectionID: number,
         fileTypeInfo: FileTypeInfo
     ): Promise<Metadata> {
         return isLivePhoto
             ? extractLivePhotoMetadata(
+                  worker,
                   this.parsedMetadataJSONMap,
                   collectionID,
                   fileTypeInfo,
                   livePhotoAssets
               )
             : await extractFileMetadata(
+                  worker,
                   this.parsedMetadataJSONMap,
                   collectionID,
                   fileTypeInfo,
                   file
               );
-=======
-    async extractFileMetadata(
-        worker,
-        file: File | ElectronFile,
-        collectionID: number,
-        fileTypeInfo: FileTypeInfo
-    ): Promise<Metadata> {
-        return extractFileMetadata(
-            worker,
-            this.parsedMetadataJSONMap,
-            file,
-            collectionID,
-            fileTypeInfo
-        );
-    }
-
-    getFileMetadataAndFileTypeInfo(localID: number) {
-        return this.metadataAndFileTypeInfoMap.get(localID);
-    }
-
-    setFileMetadataAndFileTypeInfo(
-        localID: number,
-        metadataAndFileTypeInfo: MetadataAndFileTypeInfo
-    ) {
-        return this.metadataAndFileTypeInfoMap.set(
-            localID,
-            metadataAndFileTypeInfo
-        );
->>>>>>> 006aa6c3
     }
 
     clusterLivePhotoFiles(mediaFiles: FileWithCollection[]) {
