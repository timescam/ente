import { FILE_TYPE } from 'services/fileService';
import { CustomError, errorWithContext } from 'utils/common/errorUtil';
import { logError } from 'utils/sentry';
import { BLACK_THUMBNAIL_BASE64 } from '../../../public/images/black-thumbnail-b64';
import FFmpegService from 'services/ffmpegService';

const THUMBNAIL_HEIGHT = 720;
<<<<<<< HEAD
const MAX_ATTEMPTS = 3;
export const MAX_THUMBNAIL_SIZE = 50000;
=======
const MIN_COMPRESSION_PERCENTAGE_SIZE_DIFF = 10;
export const MAX_THUMBNAIL_SIZE = 100 * 1024;
const MIN_QUALITY = 0.5;
const MAX_QUALITY = 0.7;
>>>>>>> f6106e70

const WAIT_TIME_THUMBNAIL_GENERATION = 10 * 1000;

export async function generateThumbnail(
    worker,
    file: globalThis.File,
    fileType: FILE_TYPE,
    isHEIC: boolean
): Promise<{ thumbnail: Uint8Array; hasStaticThumbnail: boolean }> {
    try {
        let hasStaticThumbnail = false;
        let canvas = document.createElement('canvas');
        let thumbnail: Uint8Array;
        try {
            if (fileType === FILE_TYPE.IMAGE) {
                canvas = await generateImageThumbnail(worker, file, isHEIC);
            } else {
                try {
                    const thumb = await FFmpegService.generateThumbnail(file);
                    const dummyImageFile = new File([thumb], file.name);
                    canvas = await generateImageThumbnail(
                        worker,
                        dummyImageFile,
                        isHEIC
                    );
                } catch (e) {
                    canvas = await generateVideoThumbnail(file);
                }
            }
            const thumbnailBlob = await thumbnailCanvasToBlob(canvas);
            thumbnail = await worker.getUint8ArrayView(thumbnailBlob);
            if (thumbnail.length === 0) {
                throw Error('EMPTY THUMBNAIL');
            }
        } catch (e) {
            logError(e, 'uploading static thumbnail');
            thumbnail = Uint8Array.from(atob(BLACK_THUMBNAIL_BASE64), (c) =>
                c.charCodeAt(0)
            );
            hasStaticThumbnail = true;
        }
        return { thumbnail, hasStaticThumbnail };
    } catch (e) {
        logError(e, 'Error generating static thumbnail');
        throw e;
    }
}

export async function generateImageThumbnail(
    worker,
    file: globalThis.File,
    isHEIC: boolean
) {
    const canvas = document.createElement('canvas');
    const canvasCTX = canvas.getContext('2d');

    let imageURL = null;
    let timeout = null;

    if (isHEIC) {
        file = new globalThis.File(
            [await worker.convertHEIC2JPEG(file)],
            null,
            null
        );
    }
    let image = new Image();
    imageURL = URL.createObjectURL(file);
    image.setAttribute('src', imageURL);
    await new Promise((resolve, reject) => {
        image.onload = () => {
            try {
                const thumbnailWidth =
                    (image.width * THUMBNAIL_HEIGHT) / image.height;
                canvas.width = thumbnailWidth;
                canvas.height = THUMBNAIL_HEIGHT;
                canvasCTX.drawImage(
                    image,
                    0,
                    0,
                    thumbnailWidth,
                    THUMBNAIL_HEIGHT
                );
                image = null;
                clearTimeout(timeout);
                resolve(null);
            } catch (e) {
                const err = errorWithContext(
                    e,
                    `${CustomError.THUMBNAIL_GENERATION_FAILED} err: ${e}`
                );
                reject(err);
            }
        };
        timeout = setTimeout(
            () =>
                reject(
                    Error(
                        `wait time exceeded for format ${
                            file.name.split('.').slice(-1)[0]
                        }`
                    )
                ),
            WAIT_TIME_THUMBNAIL_GENERATION
        );
    });
    return canvas;
}

export async function generateVideoThumbnail(file: globalThis.File) {
    const canvas = document.createElement('canvas');
    const canvasCTX = canvas.getContext('2d');

    let videoURL = null;
    let timeout = null;

    await new Promise((resolve, reject) => {
        let video = document.createElement('video');
        videoURL = URL.createObjectURL(file);
        video.addEventListener('loadeddata', function () {
            try {
                if (!video) {
                    throw Error('video load failed');
                }
                const thumbnailWidth =
                    (video.videoWidth * THUMBNAIL_HEIGHT) / video.videoHeight;
                canvas.width = thumbnailWidth;
                canvas.height = THUMBNAIL_HEIGHT;
                canvasCTX.drawImage(
                    video,
                    0,
                    0,
                    thumbnailWidth,
                    THUMBNAIL_HEIGHT
                );
                video = null;
                clearTimeout(timeout);
                resolve(null);
            } catch (e) {
                const err = Error(
                    `${CustomError.THUMBNAIL_GENERATION_FAILED} err: ${e}`
                );
                logError(e, CustomError.THUMBNAIL_GENERATION_FAILED);
                reject(err);
            }
        });
        video.preload = 'metadata';
        video.src = videoURL;
        timeout = setTimeout(
            () =>
                reject(
                    Error(
                        `wait time exceeded for format ${
                            file.name.split('.').slice(-1)[0]
                        }`
                    )
                ),
            WAIT_TIME_THUMBNAIL_GENERATION
        );
    });
    return canvas;
}

async function thumbnailCanvasToBlob(canvas: HTMLCanvasElement) {
    let thumbnailBlob: Blob = null;
<<<<<<< HEAD
    let attempts = 0;
    let quality = 1;
=======
    let prevSize = Number.MAX_SAFE_INTEGER;
    let quality = MAX_QUALITY;
>>>>>>> f6106e70

    do {
        if (thumbnailBlob) {
            prevSize = thumbnailBlob.size;
        }
        thumbnailBlob = await new Promise((resolve) => {
            canvas.toBlob(
                function (blob) {
                    resolve(blob);
                },
                'image/jpeg',
                quality
            );
        });
        thumbnailBlob = thumbnailBlob ?? new Blob([]);
        quality -= 0.1;
    } while (
<<<<<<< HEAD
        thumbnailBlob.size > MAX_THUMBNAIL_SIZE &&
        attempts <= MAX_ATTEMPTS
=======
        quality >= MIN_QUALITY &&
        thumbnailBlob.size > MAX_THUMBNAIL_SIZE &&
        percentageSizeDiff(thumbnailBlob.size, prevSize) >=
            MIN_COMPRESSION_PERCENTAGE_SIZE_DIFF
>>>>>>> f6106e70
    );
    if (thumbnailBlob.size > MAX_THUMBNAIL_SIZE) {
        logError(
            Error('thumbnail_too_large'),
            'thumbnail greater than max limit'
        );
    }

    return thumbnailBlob;
}

function percentageSizeDiff(
    newThumbnailSize: number,
    oldThumbnailSize: number
) {
    return ((oldThumbnailSize - newThumbnailSize) * 100) / oldThumbnailSize;
}<|MERGE_RESOLUTION|>--- conflicted
+++ resolved
@@ -5,15 +5,11 @@
 import FFmpegService from 'services/ffmpegService';
 
 const THUMBNAIL_HEIGHT = 720;
-<<<<<<< HEAD
-const MAX_ATTEMPTS = 3;
-export const MAX_THUMBNAIL_SIZE = 50000;
-=======
+
 const MIN_COMPRESSION_PERCENTAGE_SIZE_DIFF = 10;
 export const MAX_THUMBNAIL_SIZE = 100 * 1024;
 const MIN_QUALITY = 0.5;
 const MAX_QUALITY = 0.7;
->>>>>>> f6106e70
 
 const WAIT_TIME_THUMBNAIL_GENERATION = 10 * 1000;
 
@@ -179,14 +175,9 @@
 
 async function thumbnailCanvasToBlob(canvas: HTMLCanvasElement) {
     let thumbnailBlob: Blob = null;
-<<<<<<< HEAD
-    let attempts = 0;
-    let quality = 1;
-=======
     let prevSize = Number.MAX_SAFE_INTEGER;
     let quality = MAX_QUALITY;
->>>>>>> f6106e70
-
+  
     do {
         if (thumbnailBlob) {
             prevSize = thumbnailBlob.size;
@@ -203,15 +194,10 @@
         thumbnailBlob = thumbnailBlob ?? new Blob([]);
         quality -= 0.1;
     } while (
-<<<<<<< HEAD
-        thumbnailBlob.size > MAX_THUMBNAIL_SIZE &&
-        attempts <= MAX_ATTEMPTS
-=======
         quality >= MIN_QUALITY &&
         thumbnailBlob.size > MAX_THUMBNAIL_SIZE &&
         percentageSizeDiff(thumbnailBlob.size, prevSize) >=
             MIN_COMPRESSION_PERCENTAGE_SIZE_DIFF
->>>>>>> f6106e70
     );
     if (thumbnailBlob.size > MAX_THUMBNAIL_SIZE) {
         logError(
