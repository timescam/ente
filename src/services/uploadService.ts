import { getEndpoint } from 'utils/common/apiUtil';
import HTTPService from './HTTPService';
import EXIF from 'exif-js';
import { fileAttribute } from './fileService';
import { collection } from './collectionService';
import { FILE_TYPE } from 'pages/gallery';
import { checkConnectivity } from 'utils/common/utilFunctions';
import { ErrorHandler } from 'utils/common/errorUtil';
import CryptoWorker from 'utils/crypto/cryptoWorker';
import * as convert from 'xml-js';
import { ENCRYPTION_CHUNK_SIZE } from 'utils/crypto/libsodium';
const ENDPOINT = getEndpoint();

const THUMBNAIL_HEIGHT = 720;
const MAX_URL_REQUESTS = 50;
const MAX_ATTEMPTS = 3;
const MIN_THUMBNAIL_SIZE = 50000;
const MAX_CONCURRENT_UPLOADS = 4;
const TYPE_IMAGE = 'image';
const TYPE_VIDEO = 'video';
const TYPE_JSON = 'json';
const SOUTH_DIRECTION = 'S';
const WEST_DIRECTION = 'W';
const MIN_STREAM_FILE_SIZE = 20 * 1024 * 1024;
const CHUNKS_COMBINED_FOR_UPLOAD = 2;

export interface DataStream {
    stream: ReadableStream<Uint8Array>;
    chunkCount: number;
}

function isDataStream(object: any): object is DataStream {
    return object.hasOwnProperty('stream');
}
interface EncryptionResult {
    file: fileAttribute;
    key: string;
}
export interface B64EncryptionResult {
    encryptedData: string;
    key: string;
    nonce: string;
}

interface UploadURL {
    url: string;
    objectKey: string;
}

interface MultipartUploadURLs {
    objectKey: string;
    partURLs: string[];
    completeURL: string;
}

export interface MetadataObject {
    title: string;
    creationTime: number;
    modificationTime: number;
    latitude: number;
    longitude: number;
    fileType: FILE_TYPE;
}

interface FileinMemory {
    filedata: Uint8Array | DataStream;
    thumbnail: Uint8Array;
    metadata: MetadataObject;
}

interface EncryptedFile {
    file: ProcessedFile;
    fileKey: B64EncryptionResult;
}
interface ProcessedFile {
    file: fileAttribute;
    thumbnail: fileAttribute;
    metadata: fileAttribute;
}
interface BackupedFile extends ProcessedFile {}

interface uploadFile extends BackupedFile {
    collectionID: number;
    encryptedKey: string;
    keyDecryptionNonce: string;
}

export enum UPLOAD_STAGES {
    START,
    READING_GOOGLE_METADATA_FILES,
    UPLOADING,
    FINISH,
}

class UploadService {
    private uploadURLs: UploadURL[] = [];
    private uploadURLFetchInProgress: Promise<any> = null;
    private perFileProgress: number;
    private filesCompleted: number;
    private totalFileCount: number;
    private metadataMap: Map<string, Object>;
    private filesToBeUploaded: File[];
    private progressBarProps;
    private uploadErrors: Error[];
    private setUploadErrors;

    public async uploadFiles(
        recievedFiles: File[],
        collection: collection,
        token: string,
        progressBarProps,
        setUploadErrors
    ) {
        try {
            checkConnectivity();
            progressBarProps.setUploadStage(UPLOAD_STAGES.START);

            this.filesCompleted = 0;
            this.uploadErrors = [];
            this.setUploadErrors = setUploadErrors;
            this.metadataMap = new Map<string, object>();
            this.progressBarProps = progressBarProps;

            let metadataFiles: File[] = [];
            let actualFiles: File[] = [];
            recievedFiles.forEach((file) => {
                if (
                    file.type.substr(0, 5) === TYPE_IMAGE ||
                    file.type.substr(0, 5) === TYPE_VIDEO
                ) {
                    actualFiles.push(file);
                }
                if (file.name.slice(-4) == TYPE_JSON) {
                    metadataFiles.push(file);
                }
            });
            this.totalFileCount = actualFiles.length;
            this.perFileProgress = 100 / actualFiles.length;
            this.filesToBeUploaded = actualFiles;

            progressBarProps.setUploadStage(
                UPLOAD_STAGES.READING_GOOGLE_METADATA_FILES
            );
            for (const rawFile of metadataFiles) {
                await this.seedMetadataMap(rawFile);
            }

            progressBarProps.setUploadStage(UPLOAD_STAGES.UPLOADING);
            this.changeProgressBarProps();
            try {
                await this.fetchUploadURLs(token);
            } catch (e) {
                console.log('error fetching uploadURLs', e);
                ErrorHandler(e);
            }
            const uploadProcesses = [];
            for (
                let i = 0;
                i < Math.min(MAX_CONCURRENT_UPLOADS, this.totalFileCount);
                i++
            ) {
                uploadProcesses.push(
                    this.uploader(
                        await new CryptoWorker(),
                        new FileReader(),
                        this.filesToBeUploaded.pop(),
                        collection,
                        token
                    )
                );
            }
            await Promise.all(uploadProcesses);
            progressBarProps.setUploadStage(UPLOAD_STAGES.FINISH);
            progressBarProps.setPercentComplete(100);
        } catch (e) {
            console.log('uploading failed with error', e);
            this.filesToBeUploaded = [];
<<<<<<< HEAD
=======
            console.error(e);
>>>>>>> 92e2f996
            throw e;
        }
    }

    private async uploader(
        worker: any,
        reader: FileReader,
        rawFile: File,
        collection: collection,
        token: string
    ) {
        try {
            let file: FileinMemory = await this.readFile(reader, rawFile);
            let {
                file: encryptedFile,
                fileKey: encryptedKey,
            }: EncryptedFile = await this.encryptFile(
                worker,
                file,
                collection.key
            );
            let backupedFile: BackupedFile = await this.uploadtoBucket(
                encryptedFile,
                token
            );
            file = null;
            encryptedFile = null;
            let uploadFile: uploadFile = this.getuploadFile(
                collection,
                backupedFile,
                encryptedKey
            );
            encryptedKey = null;
            backupedFile = null;
            await this.uploadFile(uploadFile, token);
            uploadFile = null;
            this.filesCompleted++;
            this.changeProgressBarProps();
        } catch (e) {
            console.log('file upload failed with error', e);
            ErrorHandler(e);
            const error = new Error(
                `Uploading Failed for File - ${rawFile.name}`
            );
            this.uploadErrors.push(error);
        }
        if (this.filesToBeUploaded.length > 0) {
            await this.uploader(
                worker,
                reader,
                this.filesToBeUploaded.pop(),
                collection,
                token
            );
        }
    }

    private changeProgressBarProps() {
        const { setPercentComplete, setFileCounter } = this.progressBarProps;
        setFileCounter({
            current: this.filesCompleted + 1,
            total: this.totalFileCount,
        });
        setPercentComplete(this.filesCompleted * this.perFileProgress);
        this.setUploadErrors(this.uploadErrors);
    }

    private async readFile(reader: FileReader, recievedFile: File) {
        try {
            const thumbnail = await this.generateThumbnail(
                reader,
                recievedFile
            );

            let fileType: FILE_TYPE;
            switch (recievedFile.type.split('/')[0]) {
                case TYPE_IMAGE:
                    fileType = FILE_TYPE.IMAGE;
                    break;
                case TYPE_VIDEO:
                    fileType = FILE_TYPE.VIDEO;
                    break;
                default:
                    fileType = FILE_TYPE.OTHERS;
            }

            const { location, creationTime } = await this.getExifData(
                reader,
                recievedFile
            );
            const metadata = Object.assign(
                {
                    title: recievedFile.name,
                    creationTime:
                        creationTime || recievedFile.lastModified * 1000,
                    modificationTime: recievedFile.lastModified * 1000,
                    latitude: location?.latitude,
                    longitude: location?.latitude,
                    fileType,
                },
                this.metadataMap.get(recievedFile.name)
            );
            const filedata =
                recievedFile.size > MIN_STREAM_FILE_SIZE
                    ? this.getFileStream(reader, recievedFile)
                    : await this.getUint8ArrayView(reader, recievedFile);

            return {
                filedata,
                thumbnail,
                metadata,
            };
        } catch (e) {
            console.error('error reading files ', e);
            throw e;
        }
    }

    private async encryptFile(
        worker: any,
        file: FileinMemory,
        encryptionKey: string
    ): Promise<EncryptedFile> {
        try {
            const {
                key: fileKey,
                file: encryptedFiledata,
            }: EncryptionResult = isDataStream(file.filedata)
                ? await this.encryptFileStream(worker, file.filedata)
                : await worker.encryptFile(file.filedata);

            const {
                file: encryptedThumbnail,
            }: EncryptionResult = await worker.encryptThumbnail(
                file.thumbnail,
                fileKey
            );
            const {
                file: encryptedMetadata,
            }: EncryptionResult = await worker.encryptMetadata(
                file.metadata,
                fileKey
            );

            const encryptedKey: B64EncryptionResult = await worker.encryptToB64(
                fileKey,
                encryptionKey
            );

            const result: EncryptedFile = {
                file: {
                    file: encryptedFiledata,
                    thumbnail: encryptedThumbnail,
                    metadata: encryptedMetadata,
                },
                fileKey: encryptedKey,
            };
            return result;
        } catch (e) {
            console.error('Error encrypting files ', e);
            throw e;
        }
    }

    private async encryptFileStream(worker, fileData: DataStream) {
        const { stream, chunkCount } = fileData;
        const fileStreamReader = stream.getReader();
        const {
            key,
            decryptionHeader,
            pushState,
        } = await worker.initChunkEncryption();

        const encryptedFileStream = new ReadableStream({
            async start(controller) {
                for (let i = 0; i < chunkCount; i++) {
                    let { value } = await fileStreamReader.read();

                    const encryptedFileChunk = await worker.encryptFileChunk(
                        value,
                        pushState,
                        i === chunkCount - 1
                    );
                    controller.enqueue(encryptedFileChunk);
                }
                controller.close();
            },
        });
        return {
            key,
            file: {
                decryptionHeader,
                encryptedData: { stream: encryptedFileStream, chunkCount },
            },
        };
    }

    private async uploadtoBucket(
        file: ProcessedFile,
        token: string
    ): Promise<BackupedFile> {
        try {
            if (isDataStream(file.file.encryptedData)) {
                const { chunkCount, stream } = file.file.encryptedData;
                const filePartUploadURLs = await this.fetchMultipartUploadURLs(
                    token,
                    Math.ceil(chunkCount / CHUNKS_COMBINED_FOR_UPLOAD)
                );
                file.file.objectKey = await this.putFileInParts(
                    filePartUploadURLs,
                    stream
                );
            } else {
                const fileUploadURL = await this.getUploadURL(token);
                file.file.objectKey = await this.putFile(
                    fileUploadURL,
                    file.file.encryptedData
                );
            }
            const thumbnailUploadURL = await this.getUploadURL(token);
            file.thumbnail.objectKey = await this.putFile(
                thumbnailUploadURL,
                file.thumbnail.encryptedData as Uint8Array
            );
            delete file.file.encryptedData;
            delete file.thumbnail.encryptedData;

            return file;
        } catch (e) {
            console.error('error uploading to bucket ', e);
            throw e;
        }
    }

    private getuploadFile(
        collection: collection,
        backupedFile: BackupedFile,
        fileKey: B64EncryptionResult
    ): uploadFile {
        const uploadFile: uploadFile = {
            collectionID: collection.id,
            encryptedKey: fileKey.encryptedData,
            keyDecryptionNonce: fileKey.nonce,
            ...backupedFile,
        };
        return uploadFile;
    }

    private async uploadFile(uploadFile: uploadFile, token) {
        try {
            const response = await HTTPService.post(
                `${ENDPOINT}/files`,
                uploadFile,
                null,
                { 'X-Auth-Token': token }
            );

            return response.data;
        } catch (e) {
            console.error('upload Files Failed ', e);
            throw e;
        }
    }

    private async seedMetadataMap(recievedFile: File) {
        try {
            const metadataJSON: object = await new Promise(
                (resolve, reject) => {
                    const reader = new FileReader();
                    reader.onload = () => {
                        let result =
                            typeof reader.result !== 'string'
                                ? new TextDecoder().decode(reader.result)
                                : reader.result;
                        resolve(JSON.parse(result));
                    };
                    reader.readAsText(recievedFile);
                }
            );

            const metaDataObject = {};
            metaDataObject['creationTime'] =
                metadataJSON['photoTakenTime']['timestamp'] * 1000000;
            metaDataObject['modificationTime'] =
                metadataJSON['modificationTime']['timestamp'] * 1000000;

            let locationData = null;
            if (
                metadataJSON['geoData']['latitude'] != 0.0 ||
                metadataJSON['geoData']['longitude'] != 0.0
            ) {
                locationData = metadataJSON['geoData'];
            } else if (
                metadataJSON['geoDataExif']['latitude'] != 0.0 ||
                metadataJSON['geoDataExif']['longitude'] != 0.0
            ) {
                locationData = metadataJSON['geoDataExif'];
            }
            if (locationData != null) {
                metaDataObject['latitude'] = locationData['latitide'];
                metaDataObject['longitude'] = locationData['longitude'];
            }
            this.metadataMap.set(metadataJSON['title'], metaDataObject);
        } catch (e) {
            //ignore
        }
    }
    private async generateThumbnail(
        reader: FileReader,
        file: File
    ): Promise<Uint8Array> {
        try {
            let canvas = document.createElement('canvas');
            let canvas_CTX = canvas.getContext('2d');
            let imageURL = null;
            if (file.type.match(TYPE_IMAGE)) {
                let image = new Image();
                imageURL = URL.createObjectURL(file);
                image.setAttribute('src', imageURL);
                await new Promise((resolve) => {
                    image.onload = () => {
                        const thumbnailWidth =
                            (image.width * THUMBNAIL_HEIGHT) / image.height;
                        canvas.width = thumbnailWidth;
                        canvas.height = THUMBNAIL_HEIGHT;
                        canvas_CTX.drawImage(
                            image,
                            0,
                            0,
                            thumbnailWidth,
                            THUMBNAIL_HEIGHT
                        );
                        image = undefined;
                        resolve(null);
                    };
                });
            } else {
                await new Promise(async (resolve) => {
                    let video = document.createElement('video');
                    imageURL = URL.createObjectURL(file);
                    video.addEventListener('loadeddata', function () {
                        const thumbnailWidth =
                            (video.videoWidth * THUMBNAIL_HEIGHT) /
                            video.videoHeight;
                        canvas.width = thumbnailWidth;
                        canvas.height = THUMBNAIL_HEIGHT;
                        canvas_CTX.drawImage(
                            video,
                            0,
                            0,
                            thumbnailWidth,
                            THUMBNAIL_HEIGHT
                        );
                        video = null;
                        resolve(null);
                    });
                    video.preload = 'metadata';
                    video.src = imageURL;
                    // Load video in Safari / IE11
                    video.muted = true;
                    video.playsInline = true;
                    video.play();
                });
            }
            URL.revokeObjectURL(imageURL);
            if (canvas.toDataURL().length == 0) {
                throw new Error('');
            }
            let thumbnailBlob: Blob = file,
                attempts = 0;
            let quality = 1;

            do {
                attempts++;
                quality /= 2;
                thumbnailBlob = await new Promise((resolve) => {
                    canvas.toBlob(
                        function (blob) {
                            resolve(blob);
                        },
                        'image/jpeg',
                        quality
                    );
                });
                if (!thumbnailBlob) {
                    thumbnailBlob = file;
                }
            } while (
                thumbnailBlob.size > MIN_THUMBNAIL_SIZE &&
                attempts <= MAX_ATTEMPTS
            );
            const thumbnail = await this.getUint8ArrayView(
                reader,
                thumbnailBlob
            );
            return thumbnail;
        } catch (e) {
            console.error('Error generating thumbnail ', e);
            throw e;
        }
    }

    private getFileStream(reader: FileReader, file: File) {
        let fileSize = file.size;
        let offset = 0;
        let self = this;
        return {
            stream: new ReadableStream<Uint8Array>({
                async start(controller) {
                    while (offset < fileSize) {
                        let blob = file.slice(
                            offset,
                            ENCRYPTION_CHUNK_SIZE + offset
                        );
                        let fileChunk = await self.getUint8ArrayView(
                            reader,
                            blob
                        );
                        controller.enqueue(fileChunk);
                        offset += ENCRYPTION_CHUNK_SIZE;
                    }
                    controller.close();
                },
            }),
            chunkCount: Math.ceil(fileSize / ENCRYPTION_CHUNK_SIZE),
        };
    }

    private async getUint8ArrayView(
        reader: FileReader,
        file: Blob
    ): Promise<Uint8Array> {
        try {
            return await new Promise((resolve, reject) => {
                reader.onabort = () => reject('file reading was aborted');
                reader.onerror = () => reject('file reading has failed');
                reader.onload = () => {
                    // Do whatever you want with the file contents
                    const result =
                        typeof reader.result === 'string'
                            ? new TextEncoder().encode(reader.result)
                            : new Uint8Array(reader.result);
                    resolve(result);
                };
                reader.readAsArrayBuffer(file);
            });
        } catch (e) {
            console.error('error readinf file to bytearray ', e);
            throw e;
        }
    }

    private async getUploadURL(token: string) {
        if (this.uploadURLs.length == 0) {
            await this.fetchUploadURLs(token);
        }
        return this.uploadURLs.pop();
    }

    private async fetchUploadURLs(token: string): Promise<void> {
        try {
            if (!this.uploadURLFetchInProgress) {
                this.uploadURLFetchInProgress = HTTPService.get(
                    `${ENDPOINT}/files/upload-urls`,
                    {
                        count: Math.min(
                            MAX_URL_REQUESTS,
                            (this.totalFileCount - this.filesCompleted) * 2
                        ),
                    },
                    { 'X-Auth-Token': token }
                );
                const response = await this.uploadURLFetchInProgress;

                this.uploadURLFetchInProgress = null;
                this.uploadURLs.push(...response.data['urls']);
            }
            return this.uploadURLFetchInProgress;
        } catch (e) {
            console.error('fetch upload-url failed ', e);
            throw e;
        }
    }

    private async fetchMultipartUploadURLs(
        token: string,
        count: number
    ): Promise<MultipartUploadURLs> {
        try {
            const response = await HTTPService.get(
                `${ENDPOINT}/files/multipart-upload-urls`,
                {
                    count,
                },
                { 'X-Auth-Token': token }
            );

            return response.data['multipartUploadURLs'];
        } catch (e) {
            console.log('fetch multipart-upload-url failed ', e);
            throw e;
        }
    }

    private async putFile(
        fileUploadURL: UploadURL,
        file: Uint8Array
    ): Promise<string> {
        try {
            await HTTPService.put(fileUploadURL.URL, file);
            return fileUploadURL.objectKey;
        } catch (e) {
            console.error('putFile to dataStore failed ', e);
            throw e;
        }
    }

    private async putFileInParts(
        multipartUploadURLs: MultipartUploadURLs,
        file: ReadableStream<Uint8Array>
    ) {
        let streamEncryptedFileReader = file.getReader();
        const resParts = [];
        for (const [
            index,
            fileUploadURL,
        ] of multipartUploadURLs.partURLs.entries()) {
            let {
                done: done1,
                value: chunk1,
            } = await streamEncryptedFileReader.read();
            if (done1) {
                break;
            }
            let {
                done: done2,
                value: chunk2,
            } = await streamEncryptedFileReader.read();
            let uploadChunk: Uint8Array;
            if (!done2) {
                uploadChunk = new Uint8Array(chunk1.length + chunk2.length);
                uploadChunk.set(chunk1);
                uploadChunk.set(chunk2, chunk1.length);
            } else {
                uploadChunk = chunk1;
            }
            const response = await HTTPService.put(fileUploadURL, uploadChunk);
            resParts.push({
                PartNumber: index + 1,
                ETag: response.headers.etag,
            });
        }
        var options = { compact: true, ignoreComment: true, spaces: 4 };
        const body = convert.js2xml(
            { CompleteMultipartUpload: { Part: resParts } },
            options
        );
        await HTTPService.post(multipartUploadURLs.completeURL, body, null, {
            'content-type': 'text/xml',
        });
        return multipartUploadURLs.objectKey;
    }

    private async getExifData(reader: FileReader, recievedFile: File) {
        try {
            const exifData: any = await new Promise((resolve, reject) => {
                reader.onload = () => {
                    resolve(EXIF.readFromBinaryFile(reader.result));
                };
                reader.readAsArrayBuffer(recievedFile);
            });
            if (!exifData) {
                return { location: null, creationTime: null };
            }
            return {
                location: this.getLocation(exifData),
                creationTime: this.getUNIXTime(exifData),
            };
        } catch (e) {
            console.error('error reading exif data');
            throw e;
        }
    }
    private getUNIXTime(exifData: any) {
        let dateString: string = exifData.DateTimeOriginal || exifData.DateTime;
        if (!dateString) {
            return null;
        }
        let parts = dateString.split(' ')[0].split(':');
        let date = new Date(
            Number(parts[0]),
            Number(parts[1]) - 1,
            Number(parts[2])
        );
        return date.getTime() * 1000;
    }

    private getLocation(exifData) {
        if (!exifData.GPSLatitude) {
            return null;
        }

        let latDegree: number, latMinute: number, latSecond: number;
        let lonDegree: number, lonMinute: number, lonSecond: number;

        latDegree = exifData.GPSLatitude[0];
        latMinute = exifData.GPSLatitude[1];
        latSecond = exifData.GPSLatitude[2];

        lonDegree = exifData.GPSLongitude[0];
        lonMinute = exifData.GPSLongitude[1];
        lonSecond = exifData.GPSLongitude[2];

        let latDirection = exifData.GPSLatitudeRef;
        let lonDirection = exifData.GPSLongitudeRef;

        let latFinal = this.convertDMSToDD(
            latDegree,
            latMinute,
            latSecond,
            latDirection
        );

        let lonFinal = this.convertDMSToDD(
            lonDegree,
            lonMinute,
            lonSecond,
            lonDirection
        );
        return { latitude: latFinal * 1.0, longitude: lonFinal * 1.0 };
    }

    private convertDMSToDD(degrees, minutes, seconds, direction) {
        let dd = degrees + minutes / 60 + seconds / 3600;

        if (direction == SOUTH_DIRECTION || direction == WEST_DIRECTION) {
            dd = dd * -1;
        }

        return dd;
    }
}

export default new UploadService();<|MERGE_RESOLUTION|>--- conflicted
+++ resolved
@@ -175,10 +175,7 @@
         } catch (e) {
             console.log('uploading failed with error', e);
             this.filesToBeUploaded = [];
-<<<<<<< HEAD
-=======
             console.error(e);
->>>>>>> 92e2f996
             throw e;
         }
     }
@@ -688,7 +685,7 @@
         file: Uint8Array
     ): Promise<string> {
         try {
-            await HTTPService.put(fileUploadURL.URL, file);
+            await HTTPService.put(fileUploadURL.url, file);
             return fileUploadURL.objectKey;
         } catch (e) {
             console.error('putFile to dataStore failed ', e);
