import { FILE_TYPE } from 'constants/file';
import { ElectronFile, FileTypeInfo } from 'types/upload';
import { FORMAT_MISSED_BY_FILE_TYPE_LIB } from 'constants/upload';
import { CustomError } from 'utils/error';
import { getFileExtension } from 'utils/file';
import { logError } from 'utils/sentry';
import { getUint8ArrayView } from './readerService';
import FileType, { FileTypeResult } from 'file-type';

const TYPE_VIDEO = 'video';
const TYPE_IMAGE = 'image';
const CHUNK_SIZE_FOR_TYPE_DETECTION = 4100;

export async function getFileType(
    reader: FileReader,
    receivedFile: File | ElectronFile
): Promise<FileTypeInfo> {
    try {
        let fileType: FILE_TYPE;
        let typeResult: FileTypeResult;

        if (receivedFile instanceof File) {
            typeResult = await extractFileType(reader, receivedFile);
        } else {
            typeResult = await extractElectronFileType(receivedFile);
        }

        const mimTypeParts: string[] = typeResult.mime?.split('/');
        const ext: string = typeResult.ext;

        if (mimTypeParts?.length !== 2) {
            throw Error(CustomError.TYPE_DETECTION_FAILED);
        }
        switch (mimTypeParts[0]) {
            case TYPE_IMAGE:
                fileType = FILE_TYPE.IMAGE;
                break;
            case TYPE_VIDEO:
                fileType = FILE_TYPE.VIDEO;
                break;
            default:
                fileType = FILE_TYPE.OTHERS;
        }
<<<<<<< HEAD
        return { fileType, exactType: ext };
=======
        return {
            fileType,
            exactType: typeResult.ext,
            mimeType: typeResult.mime,
        };
>>>>>>> 8e77c27c
    } catch (e) {
        const fileFormat = getFileExtension(receivedFile.name);
        const formatMissedByTypeDetection = FORMAT_MISSED_BY_FILE_TYPE_LIB.find(
            (a) => a.exactType === fileFormat
        );
        if (formatMissedByTypeDetection) {
            return formatMissedByTypeDetection;
        }
        logError(e, CustomError.TYPE_DETECTION_FAILED, {
            fileFormat,
        });
        return {
            fileType: FILE_TYPE.OTHERS,
            exactType: fileFormat,
            mimeType: receivedFile.type,
        };
    }
}

async function extractFileType(reader: FileReader, file: File) {
    const fileChunkBlob = file.slice(0, CHUNK_SIZE_FOR_TYPE_DETECTION);
    return getFileTypeFromBlob(reader, fileChunkBlob);
}

<<<<<<< HEAD
async function extractElectronFileType(file: ElectronFile) {
    const stream = await file.stream();
    const reader = stream.getReader();
    const { value } = await reader.read();
    const fileTypeResult = await FileType.fromBuffer(value);
    return fileTypeResult;
}

export async function getFileTypeFromBlob(reader: FileReader, fileBlob: Blob) {
=======
async function getFileTypeFromBlob(reader: FileReader, fileBlob: Blob) {
>>>>>>> 8e77c27c
    try {
        const initialFiledata = await getUint8ArrayView(reader, fileBlob);
        return await FileType.fromBuffer(initialFiledata);
    } catch (e) {
        throw Error(CustomError.TYPE_DETECTION_FAILED);
    }
}<|MERGE_RESOLUTION|>--- conflicted
+++ resolved
@@ -26,7 +26,6 @@
         }
 
         const mimTypeParts: string[] = typeResult.mime?.split('/');
-        const ext: string = typeResult.ext;
 
         if (mimTypeParts?.length !== 2) {
             throw Error(CustomError.TYPE_DETECTION_FAILED);
@@ -41,15 +40,11 @@
             default:
                 fileType = FILE_TYPE.OTHERS;
         }
-<<<<<<< HEAD
-        return { fileType, exactType: ext };
-=======
         return {
             fileType,
             exactType: typeResult.ext,
             mimeType: typeResult.mime,
         };
->>>>>>> 8e77c27c
     } catch (e) {
         const fileFormat = getFileExtension(receivedFile.name);
         const formatMissedByTypeDetection = FORMAT_MISSED_BY_FILE_TYPE_LIB.find(
@@ -64,7 +59,7 @@
         return {
             fileType: FILE_TYPE.OTHERS,
             exactType: fileFormat,
-            mimeType: receivedFile.type,
+            mimeType: receivedFile instanceof File ? receivedFile.type : null,
         };
     }
 }
@@ -74,7 +69,6 @@
     return getFileTypeFromBlob(reader, fileChunkBlob);
 }
 
-<<<<<<< HEAD
 async function extractElectronFileType(file: ElectronFile) {
     const stream = await file.stream();
     const reader = stream.getReader();
@@ -83,10 +77,7 @@
     return fileTypeResult;
 }
 
-export async function getFileTypeFromBlob(reader: FileReader, fileBlob: Blob) {
-=======
 async function getFileTypeFromBlob(reader: FileReader, fileBlob: Blob) {
->>>>>>> 8e77c27c
     try {
         const initialFiledata = await getUint8ArrayView(reader, fileBlob);
         return await FileType.fromBuffer(initialFiledata);
