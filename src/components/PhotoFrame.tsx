--- conflicted
+++ resolved
@@ -25,13 +25,10 @@
 import { AppContext } from 'pages/_app';
 import { DeduplicateContext } from 'pages/deduplicate';
 import { IsArchived } from 'utils/magicMetadata';
-<<<<<<< HEAD
 import { isSameDayAnyYear, isInsideBox } from 'utils/search';
 import { Search } from 'types/search';
-=======
 import { logError } from 'utils/sentry';
 import { CustomError } from 'utils/error';
->>>>>>> 8bbd09a7
 
 const Container = styled.div`
     display: block;
