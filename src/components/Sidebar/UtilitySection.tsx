import React, { useContext, useState } from 'react';
import SidebarButton from './Button';
import constants from 'utils/strings/constants';
// import FixLargeThumbnails from 'components/FixLargeThumbnail';
import RecoveryKey from 'components/RecoveryKey';
import TwoFactorModal from 'components/TwoFactor/Modal';
import { PAGES } from 'constants/pages';
import { useRouter } from 'next/router';
import { AppContext } from 'pages/_app';
<<<<<<< HEAD
import { canEnableMlSearch } from 'utils/machineLearning/compatibility';
import mlIDbStorage from 'utils/storage/mlIDbStorage';
=======
import isElectron from 'is-electron';
import WatchFolder from 'components/WatchFolder';
import { getDownloadAppMessage } from 'utils/ui';
>>>>>>> fbd31b0e

export default function UtilitySection({ closeSidebar }) {
    const router = useRouter();
    const {
        setDialogMessage,
        startLoading,
<<<<<<< HEAD
        mlSearchEnabled,
        updateMlSearchEnabled,
=======
        watchFolderView,
        setWatchFolderView,
>>>>>>> fbd31b0e
    } = useContext(AppContext);

    const [recoverModalView, setRecoveryModalView] = useState(false);
    const [twoFactorModalView, setTwoFactorModalView] = useState(false);
    // const [fixLargeThumbsView, setFixLargeThumbsView] = useState(false);

    const openRecoveryKeyModal = () => setRecoveryModalView(true);
    const closeRecoveryKeyModal = () => setRecoveryModalView(false);

    const openTwoFactorModal = () => setTwoFactorModalView(true);
    const closeTwoFactorModal = () => setTwoFactorModalView(false);

    const openWatchFolder = () => {
        if (isElectron()) {
            setWatchFolderView(true);
        } else {
            setDialogMessage(getDownloadAppMessage());
        }
    };
    const closeWatchFolder = () => setWatchFolderView(false);

    const redirectToChangePasswordPage = () => {
        closeSidebar();
        router.push(PAGES.CHANGE_PASSWORD);
    };

    const redirectToChangeEmailPage = () => {
        closeSidebar();
        router.push(PAGES.CHANGE_EMAIL);
    };

    const redirectToDeduplicatePage = () => router.push(PAGES.DEDUPLICATE);

    // const openThumbnailCompressModal = () => setFixLargeThumbsView(true);

    const somethingWentWrong = () =>
        setDialogMessage({
            title: constants.ERROR,
            content: constants.RECOVER_KEY_GENERATION_FAILED,
            close: { variant: 'danger' },
        });

    const redirectToMLDebug = () => {
        router.push(PAGES.ML_DEBUG);
    };

    const enableMlSearch = async () => {
        await updateMlSearchEnabled(true);
    };
    const disableMlSearch = async () => {
        await updateMlSearchEnabled(false);
    };

    const clearMLDB = async () => {
        await mlIDbStorage.clearMLDB();
    };

    const toggleMLSearch = () => {
        if (!mlSearchEnabled) {
            if (!canEnableMlSearch()) {
                setDialogMessage({
                    title: constants.ENABLE_ML_SEARCH,
                    content: constants.ML_SEARCH_NOT_COMPATIBLE,
                    close: { text: constants.OK },
                });
                return;
            }
            setDialogMessage({
                title: constants.ENABLE_ML_SEARCH,
                content: constants.ENABLE_ML_SEARCH_MESSAGE,
                staticBackdrop: true,
                proceed: {
                    text: constants.ENABLE,
                    action: enableMlSearch,
                    variant: 'accent',
                },
                close: { text: constants.CANCEL },
            });
        } else {
            disableMlSearch();
        }
    };
    return (
        <>
            {isElectron() && (
                <SidebarButton onClick={openWatchFolder}>
                    {constants.WATCH_FOLDERS}
                </SidebarButton>
            )}
            <SidebarButton onClick={openRecoveryKeyModal}>
                {constants.RECOVERY_KEY}
            </SidebarButton>
            <SidebarButton onClick={openTwoFactorModal}>
                {constants.TWO_FACTOR}
            </SidebarButton>
            <SidebarButton onClick={redirectToChangePasswordPage}>
                {constants.CHANGE_PASSWORD}
            </SidebarButton>
            <SidebarButton onClick={redirectToChangeEmailPage}>
                {constants.CHANGE_EMAIL}
            </SidebarButton>
            <SidebarButton onClick={redirectToDeduplicatePage}>
                {constants.DEDUPLICATE_FILES}
            </SidebarButton>
<<<<<<< HEAD
            <SidebarButton onClick={toggleMLSearch}>
                {mlSearchEnabled
                    ? constants.DISABLE_ML_SEARCH
                    : constants.ENABLE_ML_SEARCH}
            </SidebarButton>

            <SidebarButton
                onClick={() => {
                    if (!mlSearchEnabled) {
                        if (!canEnableMlSearch()) {
                            setDialogMessage({
                                title: constants.ENABLE_ML_SEARCH,
                                content: constants.ML_SEARCH_NOT_COMPATIBLE,
                                close: { text: constants.OK },
                            });
                            return;
                        }
                        setDialogMessage({
                            title: 'clear mb db',
                            content: 'clear mb db',
                            staticBackdrop: true,
                            proceed: {
                                text: 'clear',
                                action: clearMLDB,
                                variant: 'accent',
                            },
                            close: { text: constants.CANCEL },
                        });
                    } else {
                        disableMlSearch();
                    }
                }}>
                {'Clear ML db'}
            </SidebarButton>

            <SidebarButton onClick={redirectToMLDebug}>
                {constants.ML_DEBUG}
            </SidebarButton>

=======
>>>>>>> fbd31b0e
            {/* <SidebarButton onClick={openThumbnailCompressModal}>
                {constants.COMPRESS_THUMBNAILS}
            </SidebarButton> */}

            <RecoveryKey
                show={recoverModalView}
                onHide={closeRecoveryKeyModal}
                somethingWentWrong={somethingWentWrong}
            />
            <TwoFactorModal
                show={twoFactorModalView}
                onHide={closeTwoFactorModal}
                closeSidebar={closeSidebar}
                setLoading={startLoading}
            />
            <WatchFolder open={watchFolderView} onClose={closeWatchFolder} />

            {/* <FixLargeThumbnails
                isOpen={fixLargeThumbsView}
                hide={() => setFixLargeThumbsView(false)}
                show={() => setFixLargeThumbsView(true)}
            /> */}
        </>
    );
}<|MERGE_RESOLUTION|>--- conflicted
+++ resolved
@@ -7,27 +7,21 @@
 import { PAGES } from 'constants/pages';
 import { useRouter } from 'next/router';
 import { AppContext } from 'pages/_app';
-<<<<<<< HEAD
 import { canEnableMlSearch } from 'utils/machineLearning/compatibility';
 import mlIDbStorage from 'utils/storage/mlIDbStorage';
-=======
 import isElectron from 'is-electron';
 import WatchFolder from 'components/WatchFolder';
 import { getDownloadAppMessage } from 'utils/ui';
->>>>>>> fbd31b0e
 
 export default function UtilitySection({ closeSidebar }) {
     const router = useRouter();
     const {
         setDialogMessage,
         startLoading,
-<<<<<<< HEAD
         mlSearchEnabled,
         updateMlSearchEnabled,
-=======
         watchFolderView,
         setWatchFolderView,
->>>>>>> fbd31b0e
     } = useContext(AppContext);
 
     const [recoverModalView, setRecoveryModalView] = useState(false);
@@ -132,7 +126,6 @@
             <SidebarButton onClick={redirectToDeduplicatePage}>
                 {constants.DEDUPLICATE_FILES}
             </SidebarButton>
-<<<<<<< HEAD
             <SidebarButton onClick={toggleMLSearch}>
                 {mlSearchEnabled
                     ? constants.DISABLE_ML_SEARCH
@@ -172,8 +165,6 @@
                 {constants.ML_DEBUG}
             </SidebarButton>
 
-=======
->>>>>>> fbd31b0e
             {/* <SidebarButton onClick={openThumbnailCompressModal}>
                 {constants.COMPRESS_THUMBNAILS}
             </SidebarButton> */}
