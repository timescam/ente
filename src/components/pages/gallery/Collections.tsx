import CollectionShare from 'components/CollectionShare';
import { SetDialogMessage } from 'components/MessageDialog';
import NavigationButton, {
    SCROLL_DIRECTION,
} from 'components/NavigationButton';
import React, { useEffect, useRef, useState } from 'react';
import { OverlayTrigger, Tooltip } from 'react-bootstrap';
import {
    Collection,
    CollectionAndItsLatestFile,
    CollectionType,
    COLLECTION_SORT_BY,
    sortCollections,
} from 'services/collectionService';
import { User } from 'services/userService';
import styled from 'styled-components';
import { IMAGE_CONTAINER_MAX_WIDTH } from 'types';
import { getSelectedCollection } from 'utils/collection';
import { getData, LS_KEYS } from 'utils/storage/localStorage';
import constants from 'utils/strings/constants';
import { SetCollectionNamerAttributes } from './CollectionNamer';
import CollectionOptions from './CollectionOptions';
import CollectionSort from './CollectionSort';
import OptionIcon, { OptionIconWrapper } from './OptionIcon';

export const ARCHIVE_SECTION = -1;
export const TRASH_SECTION = -2;
export const ALL_SECTION = 0;

interface CollectionProps {
    collections: Collection[];
    collectionAndTheirLatestFile: CollectionAndItsLatestFile[];
    activeCollection?: number;
    setActiveCollection: (id?: number) => void;
    setDialogMessage: SetDialogMessage;
    syncWithRemote: () => Promise<void>;
    setCollectionNamerAttributes: SetCollectionNamerAttributes;
    startLoadingBar: () => void;
    searchMode: boolean;
    collectionFilesCount: Map<number, number>;
}

const CollectionContainer = styled.div`
    overflow-y: hidden;
    height: 40px;
    display: flex;
    width: calc(100% - 80px);
    position: relative;
    padding: 0 24px;

    @media (max-width: ${IMAGE_CONTAINER_MAX_WIDTH * 4}px) {
        padding: 0 4px;
    }
`;

const Wrapper = styled.div`
    height: 70px;
    flex: 1;
    white-space: nowrap;
    overflow: auto;
    max-width: 100%;
    scroll-behavior: smooth;
`;

const CollectionBar = styled.div`
    width: 100%;
    margin: 10px auto;
    display: flex;
    align-items: center;
    justify-content: flex-start;
`;

const Chip = styled.button<{ active: boolean }>`
    border-radius: 8px;
    padding: 4px;
    padding-left: 24px;
    margin: 3px;
    border: none;
    background-color: ${(props) =>
        props.active ? '#fff' : 'rgba(255, 255, 255, 0.3)'};
    outline: none !important;
    &:hover {
        background-color: ${(props) => !props.active && '#bbbbbb'};
    }
    &:hover ${OptionIconWrapper} {
        opacity: 1;
        color: #000000;
    }
`;

const SectionChipCreater =
    ({ activeCollection, clickHandler }) =>
    ({ section, label }) =>
        (
            <Chip
                active={activeCollection === section}
                onClick={clickHandler(section)}>
                {label}
                <div
                    style={{
                        display: 'inline-block',
                        width: '24px',
                    }}
                />
            </Chip>
        );
export default function Collections(props: CollectionProps) {
    const { activeCollection, collections, setActiveCollection } = props;
    const [selectedCollectionID, setSelectedCollectionID] =
        useState<number>(null);
    const collectionWrapperRef = useRef<HTMLDivElement>(null);
    const collectionChipsRef = props.collections.reduce(
        (refMap, collection) => {
            refMap[collection.id] = React.createRef();
            return refMap;
        },
        {}
    );
    const [collectionShareModalView, setCollectionShareModalView] =
        useState(false);
    const [scrollObj, setScrollObj] = useState<{
        scrollLeft?: number;
        scrollWidth?: number;
        clientWidth?: number;
    }>({});
    const [collectionSortBy, setCollectionSortBy] =
        useState<COLLECTION_SORT_BY>(COLLECTION_SORT_BY.LATEST_FILE);

    const updateScrollObj = () => {
        if (collectionWrapperRef.current) {
            const { scrollLeft, scrollWidth, clientWidth } =
                collectionWrapperRef.current;
            setScrollObj({ scrollLeft, scrollWidth, clientWidth });
        }
    };

    useEffect(() => {
        updateScrollObj();
    }, [collectionWrapperRef.current]);

    useEffect(() => {
        if (!collectionWrapperRef?.current) {
            return;
        }
        collectionWrapperRef.current.scrollLeft = 0;
    }, [collections]);

    useEffect(() => {
        collectionChipsRef[activeCollection]?.current.scrollIntoView({
            inline: 'center',
        });
    }, [activeCollection]);

    const clickHandler = (collectionID?: number) => () => {
        setSelectedCollectionID(collectionID);
        setActiveCollection(collectionID ?? ALL_SECTION);
    };

    const user: User = getData(LS_KEYS.USER);

    const collectionOptions = CollectionOptions({
        syncWithRemote: props.syncWithRemote,
        setCollectionNamerAttributes: props.setCollectionNamerAttributes,
        collections: props.collections,
        selectedCollectionID,
        setDialogMessage: props.setDialogMessage,
        startLoadingBar: props.startLoadingBar,
        showCollectionShareModal: setCollectionShareModalView.bind(null, true),
        redirectToAll: setActiveCollection.bind(null, ALL_SECTION),
    });

    const scrollCollection = (direction: SCROLL_DIRECTION) => () => {
        collectionWrapperRef.current.scrollBy(250 * direction, 0);
    };
    const renderTooltip = (collectionID: number) => {
        const fileCount = props.collectionFilesCount?.get(collectionID) ?? 0;
        return (
            <Tooltip
                style={{
                    padding: '0',
                    paddingBottom: '5px',
                }}
                id="button-tooltip">
                <div
                    style={{
                        backgroundColor: '#282828',
                        padding: '2px 10px',
                        margin: 0,
                        color: '#ddd',
                        borderRadius: 3,
                        fontSize: '12px',
                    }}>
                    {fileCount} {fileCount > 1 ? 'items' : 'item'}
                </div>
            </Tooltip>
        );
    };

    const SectionChip = SectionChipCreater({ activeCollection, clickHandler });

    return (
        !props.searchMode && (
            <>
                <CollectionShare
                    show={collectionShareModalView}
                    onHide={() => setCollectionShareModalView(false)}
                    collection={getSelectedCollection(
                        selectedCollectionID,
                        props.collections
                    )}
                    syncWithRemote={props.syncWithRemote}
                />
                <CollectionBar>
                    <CollectionContainer>
                        {scrollObj.scrollLeft > 0 && (
                            <NavigationButton
                                scrollDirection={SCROLL_DIRECTION.LEFT}
                                onClick={scrollCollection(
                                    SCROLL_DIRECTION.LEFT
                                )}
                            />
                        )}
<<<<<<< HEAD
                        <Wrapper ref={collectionRef} onScroll={updateScrollObj}>
                            <SectionChip
                                section={ALL_SECTION}
                                label={constants.ALL}
                            />
=======
                        <Wrapper
                            ref={collectionWrapperRef}
                            onScroll={updateScrollObj}>
                            <Chip
                                active={activeCollection === ALL_SECTION}
                                onClick={clickHandler(ALL_SECTION)}>
                                {constants.ALL}
                                <div
                                    style={{
                                        display: 'inline-block',
                                        width: '24px',
                                    }}
                                />
                            </Chip>
>>>>>>> 0e0e1f77
                            {sortCollections(
                                collections,
                                props.collectionAndTheirLatestFile,
                                collectionSortBy
                            ).map((item) => (
                                <OverlayTrigger
                                    key={item.id}
                                    placement="top"
                                    delay={{ show: 250, hide: 400 }}
                                    overlay={renderTooltip(item.id)}>
                                    <Chip
                                        ref={collectionChipsRef[item.id]}
                                        active={activeCollection === item.id}
                                        onClick={clickHandler(item.id)}>
                                        {item.name}
                                        {item.type !==
                                            CollectionType.favorites &&
                                        item.owner.id === user?.id ? (
                                            <OverlayTrigger
                                                rootClose
                                                trigger="click"
                                                placement="bottom"
                                                overlay={collectionOptions}>
                                                <OptionIcon
                                                    onClick={() =>
                                                        setSelectedCollectionID(
                                                            item.id
                                                        )
                                                    }
                                                />
                                            </OverlayTrigger>
                                        ) : (
                                            <div
                                                style={{
                                                    display: 'inline-block',
                                                    width: '24px',
                                                }}
                                            />
                                        )}
                                    </Chip>
                                </OverlayTrigger>
                            ))}
                            <SectionChip
                                section={ARCHIVE_SECTION}
                                label={constants.ARCHIVE}
                            />
                            <SectionChip
                                section={TRASH_SECTION}
                                label={constants.TRASH}
                            />
                        </Wrapper>
                        {scrollObj.scrollLeft <
                            scrollObj.scrollWidth - scrollObj.clientWidth && (
                            <NavigationButton
                                scrollDirection={SCROLL_DIRECTION.RIGHT}
                                onClick={scrollCollection(
                                    SCROLL_DIRECTION.RIGHT
                                )}
                            />
                        )}
                    </CollectionContainer>
                    <CollectionSort
                        setCollectionSortBy={setCollectionSortBy}
                        activeSortBy={collectionSortBy}
                    />
                </CollectionBar>
            </>
        )
    );
}<|MERGE_RESOLUTION|>--- conflicted
+++ resolved
@@ -220,28 +220,13 @@
                                 )}
                             />
                         )}
-<<<<<<< HEAD
-                        <Wrapper ref={collectionRef} onScroll={updateScrollObj}>
+                        <Wrapper
+                            ref={collectionWrapperRef}
+                            onScroll={updateScrollObj}>
                             <SectionChip
                                 section={ALL_SECTION}
                                 label={constants.ALL}
                             />
-=======
-                        <Wrapper
-                            ref={collectionWrapperRef}
-                            onScroll={updateScrollObj}>
-                            <Chip
-                                active={activeCollection === ALL_SECTION}
-                                onClick={clickHandler(ALL_SECTION)}>
-                                {constants.ALL}
-                                <div
-                                    style={{
-                                        display: 'inline-block',
-                                        width: '24px',
-                                    }}
-                                />
-                            </Chip>
->>>>>>> 0e0e1f77
                             {sortCollections(
                                 collections,
                                 props.collectionAndTheirLatestFile,
