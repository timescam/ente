--- conflicted
+++ resolved
@@ -38,22 +38,16 @@
 
 import CloseIcon from 'components/icons/CloseIcon';
 import TickIcon from 'components/icons/TickIcon';
-<<<<<<< HEAD
 import {
     PhotoPeopleList,
     UnidentifiedFaces,
 } from 'components/MachineLearning/PeopleList';
-import { FreeFlowText } from 'components/RecoveryKeyModal';
-=======
->>>>>>> c0c210d5
 import { Formik } from 'formik';
 import * as Yup from 'yup';
 import EnteSpinner from 'components/EnteSpinner';
 import EnteDateTimePicker from 'components/EnteDateTimePicker';
-<<<<<<< HEAD
 import { AppContext } from 'pages/_app';
 
-=======
 import { MAX_EDITED_FILE_NAME_LENGTH } from 'constants/file';
 import { sleep } from 'utils/common';
 import { PublicCollectionGalleryContext } from 'utils/publicCollectionGallery';
@@ -67,7 +61,6 @@
         }}
     />
 );
->>>>>>> c0c210d5
 interface Iprops {
     isOpen: boolean;
     items: any[];
