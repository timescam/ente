--- conflicted
+++ resolved
@@ -12,17 +12,12 @@
         "build:cast": "turbo run build --filter=cast",
         "dev:auth": "turbo run dev --filter=auth",
         "dev:photos": "turbo run dev --filter=photos",
-<<<<<<< HEAD
         "dev:accounts": "turbo run dev --filter=accounts",
-        "export:photos": "turbo run export --filter=photos",
-        "export:auth": "turbo run export --filter=auth",
-        "export:accounts": "turbo run export --filter=accounts",
-=======
         "dev:cast": "turbo run dev --filter=cast",
         "export:photos": "turbo run export --filter=photos",
         "export:auth": "turbo run export --filter=auth",
         "export:cast": "turbo run export --filter=cast",
->>>>>>> 6797dde5
+        "export:accounts": "turbo run export --filter=accounts",
         "lint": "turbo run lint",
         "albums": "turbo run albums",
         "prepare": "husky install"
