--- conflicted
+++ resolved
@@ -14,12 +14,7 @@
   "joinDiscord": "Join Discord",
   "locations": "Locations",
   "descriptions": "Descriptions",
-<<<<<<< HEAD
-  "addAName": "Add a name",
-  "findPeopleByName": "Find people quickly by searching by name"
-=======
   "addViewers": "{count, plural, zero {Add viewer} one {Add viewer} other {Add viewers}}",
   "addCollaborators": "{count, plural, zero {Add collaborator} one {Add collaborator} other {Add collaborators}}",
   "longPressAnEmailToVerifyEndToEndEncryption": "Long press an email to verify end to end encryption."
->>>>>>> 2fe703df
 }