--- conflicted
+++ resolved
@@ -371,11 +371,8 @@
             "Certifique-se de que as permissões de Rede local estão ativadas para o aplicativo de Fotos Ente, em Configurações."),
         "autoPair":
             MessageLookupByLibrary.simpleMessage("Pareamento automático"),
-<<<<<<< HEAD
-=======
         "autoPairDesc": MessageLookupByLibrary.simpleMessage(
             "O pareamento automático funciona apenas com dispositivos que suportam o Chromecast."),
->>>>>>> 0abc2a7e
         "available": MessageLookupByLibrary.simpleMessage("Disponível"),
         "backedUpFolders":
             MessageLookupByLibrary.simpleMessage("Backup de pastas concluído"),
@@ -950,11 +947,7 @@
         "manageSubscription":
             MessageLookupByLibrary.simpleMessage("Gerenciar assinatura"),
         "manualPairDesc": MessageLookupByLibrary.simpleMessage(
-<<<<<<< HEAD
-            "Parear com o PIN funciona para qualquer dispositivo de tela grande onde você deseja reproduzir seu álbum."),
-=======
             "Parear com o PIN funciona com qualquer tela que você deseja ver o seu álbum ativado."),
->>>>>>> 0abc2a7e
         "map": MessageLookupByLibrary.simpleMessage("Mapa"),
         "maps": MessageLookupByLibrary.simpleMessage("Mapas"),
         "mastodon": MessageLookupByLibrary.simpleMessage("Mastodon"),
