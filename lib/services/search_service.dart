import "dart:math";

import "package:flutter/cupertino.dart";
import "package:intl/intl.dart";
import 'package:logging/logging.dart';
import 'package:photos/core/event_bus.dart';
import 'package:photos/data/holidays.dart';
import 'package:photos/data/months.dart';
import 'package:photos/data/years.dart';
import 'package:photos/db/files_db.dart';
import 'package:photos/events/local_photos_updated_event.dart';
import "package:photos/extensions/string_ext.dart";
import "package:photos/models/api/collection/user.dart";
import 'package:photos/models/collection/collection.dart';
import 'package:photos/models/collection/collection_items.dart';
import "package:photos/models/file/extensions/file_props.dart";
import 'package:photos/models/file/file.dart';
import 'package:photos/models/file/file_type.dart';
import "package:photos/models/local_entity_data.dart";
import "package:photos/models/location_tag/location_tag.dart";
import 'package:photos/models/search/album_search_result.dart';
import 'package:photos/models/search/generic_search_result.dart';
import "package:photos/models/search/search_types.dart";
import 'package:photos/services/collections_service.dart';
import "package:photos/services/location_service.dart";
import 'package:photos/services/semantic_search/semantic_search_service.dart';
import "package:photos/states/location_screen_state.dart";
import "package:photos/ui/viewer/location/location_screen.dart";
import 'package:photos/utils/date_time_util.dart';
import "package:photos/utils/navigation_util.dart";
import 'package:tuple/tuple.dart';

class SearchService {
  Future<List<EnteFile>>? _cachedFilesFuture;
  final _logger = Logger((SearchService).toString());
  final _collectionService = CollectionsService.instance;
  static const _maximumResultsLimit = 20;

  SearchService._privateConstructor();

  static final SearchService instance = SearchService._privateConstructor();

  void init() {
    Bus.instance.on<LocalPhotosUpdatedEvent>().listen((event) {
      // only invalidate, let the load happen on demand
      _cachedFilesFuture = null;
    });
  }

  Set<int> ignoreCollections() {
    return CollectionsService.instance.getHiddenCollectionIds();
  }

  Future<List<EnteFile>> getAllFiles() async {
    if (_cachedFilesFuture != null) {
      return _cachedFilesFuture!;
    }
    _logger.fine("Reading all files from db");
    _cachedFilesFuture =
        FilesDB.instance.getAllFilesFromDB(ignoreCollections());
    return _cachedFilesFuture!;
  }

  void clearCache() {
    _cachedFilesFuture = null;
  }

  // getFilteredCollectionsWithThumbnail removes deleted or archived or
  // collections which don't have a file from search result
  Future<List<AlbumSearchResult>> getCollectionSearchResults(
    String query,
  ) async {
    final List<Collection> collections = _collectionService.getCollectionsForUI(
      includedShared: true,
    );

    final List<AlbumSearchResult> collectionSearchResults = [];

    for (var c in collections) {
      if (collectionSearchResults.length >= _maximumResultsLimit) {
        break;
      }

      if (!c.isHidden() &&
          c.type != CollectionType.uncategorized &&
          c.displayName.toLowerCase().contains(
                query.toLowerCase(),
              )) {
        final EnteFile? thumbnail = await _collectionService.getCover(c);
        collectionSearchResults
            .add(AlbumSearchResult(CollectionWithThumbnail(c, thumbnail)));
      }
    }

    return collectionSearchResults;
  }

  Future<List<AlbumSearchResult>> getAllCollectionSearchResults(
    int? limit,
  ) async {
    try {
      final List<Collection> collections =
          _collectionService.getCollectionsForUI(
        includedShared: true,
      );

      final List<AlbumSearchResult> collectionSearchResults = [];

      for (var c in collections) {
        if (limit != null && collectionSearchResults.length >= limit) {
          break;
        }

        if (!c.isHidden() && c.type != CollectionType.uncategorized) {
          final EnteFile? thumbnail = await _collectionService.getCover(c);
          collectionSearchResults
              .add(AlbumSearchResult(CollectionWithThumbnail(c, thumbnail)));
        }
      }

      return collectionSearchResults;
    } catch (e) {
      _logger.severe("error gettin allCollectionSearchResults", e);
      return [];
    }
  }

  Future<List<GenericSearchResult>> getYearSearchResults(
    String yearFromQuery,
  ) async {
    final List<GenericSearchResult> searchResults = [];
    for (var yearData in YearsData.instance.yearsData) {
      if (yearData.year.startsWith(yearFromQuery)) {
        final List<EnteFile> filesInYear =
            await _getFilesInYear(yearData.duration);
        if (filesInYear.isNotEmpty) {
          searchResults.add(
            GenericSearchResult(
              ResultType.year,
              yearData.year,
              filesInYear,
            ),
          );
        }
      }
    }
    return searchResults;
  }

  Future<List<GenericSearchResult>> getRandomMomentsSearchResults(
    BuildContext context,
  ) async {
    try {
      final nonNullSearchResults = <GenericSearchResult>[];
      final randomYear = getRadomYearSearchResult();
      final randomMonth = getRandomMonthSearchResult(context);
      final randomDate = getRandomDateResults(context);
      final randomHoliday = getRandomHolidaySearchResult(context);

      final searchResults = await Future.wait(
        [randomYear, randomMonth, randomDate, randomHoliday],
      );

      for (GenericSearchResult? searchResult in searchResults) {
        if (searchResult != null) {
          nonNullSearchResults.add(searchResult);
        }
      }

      return nonNullSearchResults;
    } catch (e) {
      _logger.severe("Error getting RandomMomentsSearchResult", e);
      return [];
    }
  }

  Future<GenericSearchResult?> getRadomYearSearchResult() async {
    for (var yearData in YearsData.instance.yearsData..shuffle()) {
      final List<EnteFile> filesInYear =
          await _getFilesInYear(yearData.duration);
      if (filesInYear.isNotEmpty) {
        return GenericSearchResult(
          ResultType.year,
          yearData.year,
          filesInYear,
        );
      }
    }
    //todo this throws error
    return null;
  }

  Future<List<GenericSearchResult>> getMonthSearchResults(
    BuildContext context,
    String query,
  ) async {
    final List<GenericSearchResult> searchResults = [];
    for (var month in _getMatchingMonths(context, query)) {
      final matchedFiles =
          await FilesDB.instance.getFilesCreatedWithinDurations(
        _getDurationsOfMonthInEveryYear(month.monthNumber),
        ignoreCollections(),
        order: 'DESC',
      );
      if (matchedFiles.isNotEmpty) {
        searchResults.add(
          GenericSearchResult(
            ResultType.month,
            month.name,
            matchedFiles,
          ),
        );
      }
    }
    return searchResults;
  }

  Future<GenericSearchResult?> getRandomMonthSearchResult(
    BuildContext context,
  ) async {
    final months = getMonthData(context)..shuffle();
    for (MonthData month in months) {
      final matchedFiles =
          await FilesDB.instance.getFilesCreatedWithinDurations(
        _getDurationsOfMonthInEveryYear(month.monthNumber),
        ignoreCollections(),
        order: 'DESC',
      );
      if (matchedFiles.isNotEmpty) {
        return GenericSearchResult(
          ResultType.month,
          month.name,
          matchedFiles,
        );
      }
    }
    return null;
  }

  Future<List<GenericSearchResult>> getHolidaySearchResults(
    BuildContext context,
    String query,
  ) async {
    final List<GenericSearchResult> searchResults = [];
    if (query.isEmpty) {
      return searchResults;
    }
    final holidays = getHolidays(context);

    for (var holiday in holidays) {
      if (holiday.name.toLowerCase().contains(query.toLowerCase())) {
        final matchedFiles =
            await FilesDB.instance.getFilesCreatedWithinDurations(
          _getDurationsForCalendarDateInEveryYear(holiday.day, holiday.month),
          ignoreCollections(),
          order: 'DESC',
        );
        if (matchedFiles.isNotEmpty) {
          searchResults.add(
            GenericSearchResult(ResultType.event, holiday.name, matchedFiles),
          );
        }
      }
    }
    return searchResults;
  }

  Future<GenericSearchResult?> getRandomHolidaySearchResult(
    BuildContext context,
  ) async {
    final holidays = getHolidays(context)..shuffle();
    for (var holiday in holidays) {
      final matchedFiles =
          await FilesDB.instance.getFilesCreatedWithinDurations(
        _getDurationsForCalendarDateInEveryYear(holiday.day, holiday.month),
        ignoreCollections(),
        order: 'DESC',
      );
      if (matchedFiles.isNotEmpty) {
        return GenericSearchResult(
          ResultType.event,
          holiday.name,
          matchedFiles,
        );
      }
    }
    return null;
  }

  Future<List<GenericSearchResult>> getFileTypeResults(
    String query,
  ) async {
    final List<GenericSearchResult> searchResults = [];
    final List<EnteFile> allFiles = await getAllFiles();
    for (var fileType in FileType.values) {
      final String fileTypeString = getHumanReadableString(fileType);
      if (fileTypeString.toLowerCase().startsWith(query.toLowerCase())) {
        final matchedFiles =
            allFiles.where((e) => e.fileType == fileType).toList();
        if (matchedFiles.isNotEmpty) {
          searchResults.add(
            GenericSearchResult(
              ResultType.fileType,
              fileTypeString,
              matchedFiles,
            ),
          );
        }
      }
    }
    return searchResults;
  }

  Future<List<GenericSearchResult>> getAllFileTypesAndExtensionsResults(
    int? limit,
  ) async {
    final List<GenericSearchResult> searchResults = [];
    final List<EnteFile> allFiles = await getAllFiles();
    final fileTypesAndMatchingFiles = <FileType, List<EnteFile>>{};
    final extensionsAndMatchingFiles = <String, List<EnteFile>>{};
    try {
      for (EnteFile file in allFiles) {
        if (!fileTypesAndMatchingFiles.containsKey(file.fileType)) {
          fileTypesAndMatchingFiles[file.fileType] = <EnteFile>[];
        }
        fileTypesAndMatchingFiles[file.fileType]!.add(file);

        final String fileName = file.displayName;
        late final String ext;
        //Noticed that some old edited files do not have extensions and a '.'
        ext = fileName.contains(".")
            ? fileName.split(".").last.toUpperCase()
            : "";

        if (ext != "") {
          if (!extensionsAndMatchingFiles.containsKey(ext)) {
            extensionsAndMatchingFiles[ext] = <EnteFile>[];
          }
          extensionsAndMatchingFiles[ext]!.add(file);
        }
      }

      fileTypesAndMatchingFiles.forEach((key, value) {
        searchResults
            .add(GenericSearchResult(ResultType.fileType, key.name, value));
      });

      extensionsAndMatchingFiles.forEach((key, value) {
        searchResults
            .add(GenericSearchResult(ResultType.fileExtension, key, value));
      });

      if (limit != null) {
        return searchResults.sublist(0, min(limit, searchResults.length));
      } else {
        return searchResults;
      }
    } catch (e) {
      _logger.severe("Error getting allFileTypesAndExtensionsResults", e);
      return [];
    }
  }

  ///Todo: Optimise + make this function more readable
  //This can be furthur optimized by not just limiting keys to 0 and 1. Use key
  //0 for single word, 1 for 2 word, 2 for 3 ..... and only check the substrings
  //in higher key if there are matches in the lower key.
  Future<List<GenericSearchResult>> getAllDescriptionSearchResults(
    //todo: use limit
    int? limit,
  ) async {
    try {
      final List<GenericSearchResult> searchResults = [];
      final List<EnteFile> allFiles = await getAllFiles();

      //each list element will be substrings from a description mapped by
      //word count = 1 and word count > 1
      //New items will be added to [orderedSubDescriptions] list for every
      //distinct description.
      //[orderedSubDescriptions[x]] has two keys, 0 & 1. Value of key 0 will be single
      //word substrings. Value of key 1 will be multi word subStrings. When
      //iterating through [allFiles], we check for matching substrings from
      //[orderedSubDescriptions[x]] with the file's description. Starts from value
      //of key 0 (x=0). If there are no substring matches from key 0, there will
      //be none from key 1 as well. So these two keys are for avoiding unnecessary
      //checking of all subDescriptions with file description.
      final orderedSubDescs = <Map<int, List<String>>>[];
      final descAndMatchingFiles = <String, Set<EnteFile>>{};
      int distinctFullDescCount = 0;
      final allDistinctFullDescs = <String>[];

      for (EnteFile file in allFiles) {
        if (file.caption != null && file.caption!.isNotEmpty) {
          //This limit doesn't necessarily have to be the limit parameter of the
          //method. Using the same variable to avoid unwanted iterations when
          //iterating over [orderedSubDescriptions] in case there is a limit
          //passed. Using the limit passed here so that there will be almost
          //always be more than 7 descriptionAndMatchingFiles and can shuffle
          //and choose only limited elements from it. Without shuffling,
          //result will be ["hello", "world", "hello world"] for the string
          //"hello world"

          if (limit == null || distinctFullDescCount < limit) {
            final descAlreadyRecorded = allDistinctFullDescs
                .any((element) => element.contains(file.caption!.trim()));

            if (!descAlreadyRecorded) {
              distinctFullDescCount++;
              allDistinctFullDescs.add(file.caption!.trim());
              final words = file.caption!.trim().split(" ");
              orderedSubDescs.add({0: <String>[], 1: <String>[]});

              for (int i = 1; i <= words.length; i++) {
                for (int j = 0; j <= words.length - i; j++) {
                  final subList = words.sublist(j, j + i);
                  final substring = subList.join(" ").toLowerCase();
                  if (i == 1) {
                    orderedSubDescs.last[0]!.add(substring);
                  } else {
                    orderedSubDescs.last[1]!.add(substring);
                  }
                }
              }
            }
          }

          for (Map<int, List<String>> orderedSubDescription
              in orderedSubDescs) {
            bool matchesSingleWordSubString = false;
            for (String subDescription in orderedSubDescription[0]!) {
              if (file.caption!.toLowerCase().contains(subDescription)) {
                matchesSingleWordSubString = true;

                //continue only after setting [matchesSingleWordSubString] to true
                if (subDescription.isAllConnectWords ||
                    subDescription.isLastWordConnectWord) continue;

                if (descAndMatchingFiles.containsKey(subDescription)) {
                  descAndMatchingFiles[subDescription]!.add(file);
                } else {
                  descAndMatchingFiles[subDescription] = {file};
                }
              }
            }
            if (matchesSingleWordSubString) {
              for (String subDescription in orderedSubDescription[1]!) {
                if (subDescription.isAllConnectWords ||
                    subDescription.isLastWordConnectWord) continue;

                if (file.caption!.toLowerCase().contains(subDescription)) {
                  if (descAndMatchingFiles.containsKey(subDescription)) {
                    descAndMatchingFiles[subDescription]!.add(file);
                  } else {
                    descAndMatchingFiles[subDescription] = {file};
                  }
                }
              }
            }
          }
        }
      }

      ///[relevantDescAndFiles] will be a filterd version of [descriptionAndMatchingFiles]
      ///In [descriptionAndMatchingFiles], there will be descriptions with the same
      ///set of matching files. These descriptions will be substrings of a full
      ///description. [relevantDescAndFiles] will keep only the entry which has the
      ///longest description among enties with matching set of files.
      final relevantDescAndFiles = <String, Set<EnteFile>>{};
      while (descAndMatchingFiles.isNotEmpty) {
        final baseEntry = descAndMatchingFiles.entries.first;
        final descsWithSameFiles = <String, Set<EnteFile>>{};
        final baseUploadedFileIDs =
            baseEntry.value.map((e) => e.uploadedFileID).toSet();

        descAndMatchingFiles.forEach((desc, files) {
          final uploadedFileIDs = files.map((e) => e.uploadedFileID).toSet();

          final hasSameFiles =
              uploadedFileIDs.containsAll(baseUploadedFileIDs) &&
                  baseUploadedFileIDs.containsAll(uploadedFileIDs);
          if (hasSameFiles) {
            descsWithSameFiles.addAll({desc: files});
          }
        });
        descAndMatchingFiles
            .removeWhere((desc, files) => descsWithSameFiles.containsKey(desc));
        final longestDescription = descsWithSameFiles.keys.reduce(
          (desc1, desc2) => desc1.length > desc2.length ? desc1 : desc2,
        );
        relevantDescAndFiles.addAll(
          {longestDescription: descsWithSameFiles[longestDescription]!},
        );
      }

      relevantDescAndFiles.forEach((key, value) {
        searchResults.add(
          GenericSearchResult(ResultType.fileCaption, key, value.toList()),
        );
      });
      if (limit != null) {
        return searchResults.sublist(0, min(limit, searchResults.length));
      } else {
        return searchResults;
      }
    } catch (e) {
      _logger.severe("Error in getAllDescriptionSearchResults", e);
      return [];
    }
  }

  Future<List<GenericSearchResult>> getCaptionAndNameResults(
    String query,
  ) async {
    final List<GenericSearchResult> searchResults = [];
    if (query.isEmpty) {
      return searchResults;
    }
    final RegExp pattern = RegExp(query, caseSensitive: false);
    final List<EnteFile> allFiles = await getAllFiles();
    final List<EnteFile> captionMatch = <EnteFile>[];
    final List<EnteFile> displayNameMatch = <EnteFile>[];
    for (EnteFile eachFile in allFiles) {
      if (eachFile.caption != null && pattern.hasMatch(eachFile.caption!)) {
        captionMatch.add(eachFile);
      }
      if (pattern.hasMatch(eachFile.displayName)) {
        displayNameMatch.add(eachFile);
      }
    }
    if (captionMatch.isNotEmpty) {
      searchResults.add(
        GenericSearchResult(
          ResultType.fileCaption,
          query,
          captionMatch,
        ),
      );
    }
    if (displayNameMatch.isNotEmpty) {
      searchResults.add(
        GenericSearchResult(
          ResultType.file,
          query,
          displayNameMatch,
        ),
      );
    }
    return searchResults;
  }

  Future<List<GenericSearchResult>> getFileExtensionResults(
    String query,
  ) async {
    final List<GenericSearchResult> searchResults = [];
    if (!query.startsWith(".")) {
      return searchResults;
    }

    final List<EnteFile> allFiles = await getAllFiles();
    final Map<String, List<EnteFile>> resultMap = <String, List<EnteFile>>{};

    for (EnteFile eachFile in allFiles) {
      final String fileName = eachFile.displayName;
      if (fileName.contains(query)) {
        final String exnType = fileName.split(".").last.toUpperCase();
        if (!resultMap.containsKey(exnType)) {
          resultMap[exnType] = <EnteFile>[];
        }
        resultMap[exnType]!.add(eachFile);
      }
    }
    for (MapEntry<String, List<EnteFile>> entry in resultMap.entries) {
      searchResults.add(
        GenericSearchResult(
          ResultType.fileExtension,
          entry.key.toUpperCase(),
          entry.value,
        ),
      );
    }
    return searchResults;
  }

  Future<List<GenericSearchResult>> getLocationResults(
    String query,
  ) async {
    final locationTagEntities =
        (await LocationService.instance.getLocationTags());
    final Map<LocalEntity<LocationTag>, List<EnteFile>> result = {};
    final bool showNoLocationTag = query.length > 2 &&
        "No Location Tag".toLowerCase().startsWith(query.toLowerCase());

    final List<GenericSearchResult> searchResults = [];

    for (LocalEntity<LocationTag> tag in locationTagEntities) {
      if (tag.item.name.toLowerCase().contains(query.toLowerCase())) {
        result[tag] = [];
      }
    }
    if (result.isEmpty && !showNoLocationTag) {
      return searchResults;
    }
    final allFiles = await getAllFiles();
    for (EnteFile file in allFiles) {
      if (file.hasLocation) {
        for (LocalEntity<LocationTag> tag in result.keys) {
          if (LocationService.instance.isFileInsideLocationTag(
            tag.item.centerPoint,
            file.location!,
            tag.item.radius,
          )) {
            result[tag]!.add(file);
          }
        }
      }
    }
    if (showNoLocationTag) {
      _logger.fine("finding photos with no location");
      // find files that have location but the file's location is not inside
      // any location tag
      final noLocationTagFiles = allFiles.where((file) {
        if (!file.hasLocation) {
          return false;
        }
        for (LocalEntity<LocationTag> tag in locationTagEntities) {
          if (LocationService.instance.isFileInsideLocationTag(
            tag.item.centerPoint,
            file.location!,
            tag.item.radius,
          )) {
            return false;
          }
        }
        return true;
      }).toList();
      if (noLocationTagFiles.isNotEmpty) {
        searchResults.add(
          GenericSearchResult(
            ResultType.fileType,
            "No Location Tag",
            noLocationTagFiles,
          ),
        );
      }
    }
    for (MapEntry<LocalEntity<LocationTag>, List<EnteFile>> entry
        in result.entries) {
      if (entry.value.isNotEmpty) {
        searchResults.add(
          GenericSearchResult(
            ResultType.location,
            entry.key.item.name,
            entry.value,
            onResultTap: (ctx) {
              routeToPage(
                ctx,
                LocationScreenStateProvider(
                  entry.key,
                  const LocationScreen(),
                ),
              );
            },
          ),
        );
      }
    }
    return searchResults;
  }

  Future<List<GenericSearchResult>> getAllLocationTags(int? limit) async {
    try {
      final Map<LocalEntity<LocationTag>, List<EnteFile>> tagToItemsMap = {};
      final List<GenericSearchResult> tagSearchResults = [];
      final locationTagEntities =
          (await LocationService.instance.getLocationTags());
      final allFiles = await getAllFiles();

      for (int i = 0; i < locationTagEntities.length; i++) {
        if (limit != null && i >= limit) break;
        tagToItemsMap[locationTagEntities.elementAt(i)] = [];
      }

      for (EnteFile file in allFiles) {
        if (file.hasLocation) {
          for (LocalEntity<LocationTag> tag in tagToItemsMap.keys) {
            if (LocationService.instance.isFileInsideLocationTag(
              tag.item.centerPoint,
              file.location!,
              tag.item.radius,
            )) {
              tagToItemsMap[tag]!.add(file);
            }
          }
        }
      }

      for (MapEntry<LocalEntity<LocationTag>, List<EnteFile>> entry
          in tagToItemsMap.entries) {
        if (entry.value.isNotEmpty) {
          tagSearchResults.add(
            GenericSearchResult(
              ResultType.location,
              entry.key.item.name,
              entry.value,
              onResultTap: (ctx) {
                routeToPage(
                  ctx,
                  LocationScreenStateProvider(
                    entry.key,
                    LocationScreen(
                      //this is SearchResult.heroTag()
                      tagPrefix:
                          "${ResultType.location.toString()}_${entry.key.item.name}",
                    ),
                  ),
                );
              },
            ),
          );
        }
      }
      return tagSearchResults;
    } catch (e) {
      _logger.severe("Error in getAllLocationTags", e);
      return [];
    }
  }

  Future<List<GenericSearchResult>> getDateResults(
    BuildContext context,
    String query,
  ) async {
    final List<GenericSearchResult> searchResults = [];
    final potentialDates = _getPossibleEventDate(context, query);

    for (var potentialDate in potentialDates) {
      final int day = potentialDate.item1;
      final int month = potentialDate.item2.monthNumber;
      final int? year = potentialDate.item3; // nullable
      final matchedFiles =
          await FilesDB.instance.getFilesCreatedWithinDurations(
        _getDurationsForCalendarDateInEveryYear(day, month, year: year),
        ignoreCollections(),
        order: 'DESC',
      );
      if (matchedFiles.isNotEmpty) {
        searchResults.add(
          GenericSearchResult(
            ResultType.event,
            '$day ${potentialDate.item2.name} ${year ?? ''}',
            matchedFiles,
          ),
        );
      }
    }
    return searchResults;
  }

<<<<<<< HEAD
  Future<List<GenericSearchResult>> getMagicSearchResults(
    BuildContext context,
    String query,
  ) async {
    final List<GenericSearchResult> searchResults = [];
    final files = await SemanticSearchService.instance.search(query);
    if (files.isNotEmpty) {
      searchResults.add(GenericSearchResult(ResultType.magic, query, files));
    }
    return searchResults;
  }

=======
  Future<GenericSearchResult?> getRandomDateResults(
    BuildContext context,
  ) async {
    final allFiles = await getAllFiles();
    if (allFiles.isEmpty) return null;

    final length = allFiles.length;
    final randomFile = allFiles[Random().nextInt(length)];
    final creationTime = randomFile.creationTime!;

    final originalDateTime = DateTime.fromMicrosecondsSinceEpoch(creationTime);
    final startOfDay = DateTime(
      originalDateTime.year,
      originalDateTime.month,
      originalDateTime.day,
    );

    final endOfDay = DateTime(
      originalDateTime.year,
      originalDateTime.month,
      originalDateTime.day + 1,
    );

    final durationOfDay = [
      startOfDay.microsecondsSinceEpoch,
      endOfDay.microsecondsSinceEpoch,
    ];

    final matchedFiles = await FilesDB.instance.getFilesCreatedWithinDurations(
      [durationOfDay],
      ignoreCollections(),
      order: 'DESC',
    );

    return GenericSearchResult(
      ResultType.event,
      DateFormat.yMMMd(Localizations.localeOf(context).languageCode).format(
        DateTime.fromMicrosecondsSinceEpoch(creationTime).toLocal(),
      ),
      matchedFiles,
    );
  }

  Future<List<GenericSearchResult>> getPeopleSearchResults(
    String query,
  ) async {
    final lowerCaseQuery = query.toLowerCase();
    final searchResults = <GenericSearchResult>[];
    final allFiles = await getAllFiles();
    final peopleToSharedFiles = <User, List<EnteFile>>{};
    for (EnteFile file in allFiles) {
      if (file.isOwner) continue;

      final fileOwner = CollectionsService.instance
          .getFileOwner(file.ownerID!, file.collectionID);

      if (fileOwner.email.toLowerCase().contains(lowerCaseQuery) ||
          ((fileOwner.name?.toLowerCase().contains(lowerCaseQuery)) ?? false)) {
        if (peopleToSharedFiles.containsKey(fileOwner)) {
          peopleToSharedFiles[fileOwner]!.add(file);
        } else {
          peopleToSharedFiles[fileOwner] = [file];
        }
      }
    }

    peopleToSharedFiles.forEach((key, value) {
      searchResults.add(
        GenericSearchResult(
          ResultType.shared,
          key.name != null && key.name!.isNotEmpty ? key.name! : key.email,
          value,
        ),
      );
    });

    return searchResults;
  }

  Future<List<GenericSearchResult>> getAllPeopleSearchResults(
    int? limit,
  ) async {
    try {
      final searchResults = <GenericSearchResult>[];
      final allFiles = await getAllFiles();
      final peopleToSharedFiles = <User, List<EnteFile>>{};
      int peopleCount = 0;
      for (EnteFile file in allFiles) {
        if (file.isOwner) continue;

        final fileOwner = CollectionsService.instance
            .getFileOwner(file.ownerID!, file.collectionID);
        if (peopleToSharedFiles.containsKey(fileOwner)) {
          peopleToSharedFiles[fileOwner]!.add(file);
        } else {
          if (limit != null && limit <= peopleCount) continue;
          peopleToSharedFiles[fileOwner] = [file];
          peopleCount++;
        }
      }

      peopleToSharedFiles.forEach((key, value) {
        searchResults.add(
          GenericSearchResult(
            ResultType.shared,
            key.name != null && key.name!.isNotEmpty ? key.name! : key.email,
            value,
          ),
        );
      });

      return searchResults;
    } catch (e) {
      _logger.severe("Error in getAllLocationTags", e);
      return [];
    }
  }

>>>>>>> e3bd3604
  List<MonthData> _getMatchingMonths(BuildContext context, String query) {
    return getMonthData(context)
        .where(
          (monthData) =>
              monthData.name.toLowerCase().startsWith(query.toLowerCase()),
        )
        .toList();
  }

  Future<List<EnteFile>> _getFilesInYear(List<int> durationOfYear) async {
    return await FilesDB.instance.getFilesCreatedWithinDurations(
      [durationOfYear],
      ignoreCollections(),
      order: "DESC",
    );
  }

  List<List<int>> _getDurationsForCalendarDateInEveryYear(
    int day,
    int month, {
    int? year,
  }) {
    final List<List<int>> durationsOfHolidayInEveryYear = [];
    final int startYear = year ?? searchStartYear;
    final int endYear = year ?? currentYear;
    for (var yr = startYear; yr <= endYear; yr++) {
      if (isValidGregorianDate(day: day, month: month, year: yr)) {
        durationsOfHolidayInEveryYear.add([
          DateTime(yr, month, day).microsecondsSinceEpoch,
          DateTime(yr, month, day + 1).microsecondsSinceEpoch,
        ]);
      }
    }
    return durationsOfHolidayInEveryYear;
  }

  List<List<int>> _getDurationsOfMonthInEveryYear(int month) {
    final List<List<int>> durationsOfMonthInEveryYear = [];
    for (var year = searchStartYear; year <= currentYear; year++) {
      durationsOfMonthInEveryYear.add([
        DateTime.utc(year, month, 1).microsecondsSinceEpoch,
        month == 12
            ? DateTime(year + 1, 1, 1).microsecondsSinceEpoch
            : DateTime(year, month + 1, 1).microsecondsSinceEpoch,
      ]);
    }
    return durationsOfMonthInEveryYear;
  }

  List<Tuple3<int, MonthData, int?>> _getPossibleEventDate(
    BuildContext context,
    String query,
  ) {
    final List<Tuple3<int, MonthData, int?>> possibleEvents = [];
    if (query.trim().isEmpty) {
      return possibleEvents;
    }
    final result = query
        .trim()
        .split(RegExp('[ ,-/]+'))
        .map((e) => e.trim())
        .where((e) => e.isNotEmpty)
        .toList();
    final resultCount = result.length;
    if (resultCount < 1 || resultCount > 4) {
      return possibleEvents;
    }

    final int? day = int.tryParse(result[0]);
    if (day == null || day < 1 || day > 31) {
      return possibleEvents;
    }
    final List<MonthData> potentialMonth = resultCount > 1
        ? _getMatchingMonths(context, result[1])
        : getMonthData(context);
    final int? parsedYear = resultCount >= 3 ? int.tryParse(result[2]) : null;
    final List<int> matchingYears = [];
    if (parsedYear != null) {
      bool foundMatch = false;
      for (int i = searchStartYear; i <= currentYear; i++) {
        if (i.toString().startsWith(parsedYear.toString())) {
          matchingYears.add(i);
          foundMatch = foundMatch || (i == parsedYear);
        }
      }
      if (!foundMatch && parsedYear > 1000 && parsedYear <= currentYear) {
        matchingYears.add(parsedYear);
      }
    }
    for (var element in potentialMonth) {
      if (matchingYears.isEmpty) {
        possibleEvents.add(Tuple3(day, element, null));
      } else {
        for (int yr in matchingYears) {
          possibleEvents.add(Tuple3(day, element, yr));
        }
      }
    }
    return possibleEvents;
  }
}<|MERGE_RESOLUTION|>--- conflicted
+++ resolved
@@ -756,7 +756,6 @@
     return searchResults;
   }
 
-<<<<<<< HEAD
   Future<List<GenericSearchResult>> getMagicSearchResults(
     BuildContext context,
     String query,
@@ -769,7 +768,6 @@
     return searchResults;
   }
 
-=======
   Future<GenericSearchResult?> getRandomDateResults(
     BuildContext context,
   ) async {
@@ -888,7 +886,6 @@
     }
   }
 
->>>>>>> e3bd3604
   List<MonthData> _getMatchingMonths(BuildContext context, String query) {
     return getMonthData(context)
         .where(
