import 'package:photos/models/file.dart';

import "search_types.dart";

abstract class SearchResult {
  ResultType type();

  String name();

  File? previewThumbnail();

  String heroTag() {
    return '${type().toString()}_${name()}';
  }

  List<File> resultFiles();
<<<<<<< HEAD
=======
}

enum ResultType {
  collection,
  file,
  location,
  month,
  year,
  fileType,
  fileExtension,
  fileCaption,
  event,
>>>>>>> fad3052a
}<|MERGE_RESOLUTION|>--- conflicted
+++ resolved
@@ -1,6 +1,5 @@
 import 'package:photos/models/file.dart';
-
-import "search_types.dart";
+import "package:photos/models/search/search_types.dart";
 
 abstract class SearchResult {
   ResultType type();
@@ -14,19 +13,4 @@
   }
 
   List<File> resultFiles();
-<<<<<<< HEAD
-=======
-}
-
-enum ResultType {
-  collection,
-  file,
-  location,
-  month,
-  year,
-  fileType,
-  fileExtension,
-  fileCaption,
-  event,
->>>>>>> fad3052a
 }