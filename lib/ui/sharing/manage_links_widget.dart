--- conflicted
+++ resolved
@@ -10,15 +10,10 @@
 import 'package:photos/ente_theme_data.dart';
 import 'package:photos/models/collection.dart';
 import 'package:photos/services/collections_service.dart';
-<<<<<<< HEAD
+import 'package:photos/services/feature_flag_service.dart';
 import 'package:photos/theme/colors.dart';
 import 'package:photos/theme/ente_theme.dart';
 import 'package:photos/ui/actions/collection/collection_sharing_actions.dart';
-=======
-import 'package:photos/services/feature_flag_service.dart';
-import 'package:photos/theme/colors.dart';
-import 'package:photos/theme/ente_theme.dart';
->>>>>>> 53f5afd8
 import 'package:photos/ui/common/dialogs.dart';
 import 'package:photos/ui/components/captioned_text_widget.dart';
 import 'package:photos/ui/components/divider_widget.dart';
@@ -67,8 +62,7 @@
   Widget build(BuildContext context) {
     final enteColorScheme = getEnteColorScheme(context);
     final PublicURL url = widget.collection?.publicURLs?.firstOrNull;
-<<<<<<< HEAD
-=======
+
     final enableCollectFeature = FeatureFlagService.instance.enableCollect();
     final Widget collect = enableCollectFeature
         ? Column(
@@ -104,7 +98,6 @@
             ],
           )
         : const SizedBox.shrink();
->>>>>>> 53f5afd8
     return Scaffold(
       backgroundColor: Theme.of(context).backgroundColor,
       appBar: AppBar(
@@ -121,10 +114,7 @@
               child: Column(
                 crossAxisAlignment: CrossAxisAlignment.start,
                 children: [
-<<<<<<< HEAD
-=======
                   collect,
->>>>>>> 53f5afd8
                   MenuItemWidget(
                     alignCaptionedTextToLeft: true,
                     captionedTextWidget: CaptionedTextWidget(
@@ -254,7 +244,6 @@
                   const SizedBox(
                     height: 24,
                   ),
-<<<<<<< HEAD
                   MenuItemWidget(
                     captionedTextWidget: const CaptionedTextWidget(
                       title: "Remove link",
@@ -277,8 +266,6 @@
                       }
                     },
                   ),
-=======
->>>>>>> 53f5afd8
                 ],
               ),
             ),
